--- conflicted
+++ resolved
@@ -93,20 +93,12 @@
  *
  */
 function untestableFilter(mockName) {
-    var cond = mockName.indexOf('gl3d_volume' === -1); /* &&
+    var cond =
     !(
         mockName === 'font-wishlist' ||
         mockName.indexOf('gl2d_') !== -1 ||
-<<<<<<< HEAD
-        mockName.indexOf('mapbox_') !== -1 ||
-        mockName.indexOf('gl3d_cone-') !== -1 ||
-        mockName.indexOf('gl3d_volume_between-ranges') !== -1 ||
-        mockName.indexOf('gl3d_volume_mri') !== -1
-    ); */
-=======
         mockName.indexOf('mapbox_') !== -1
     );
->>>>>>> 3a63b18a
 
     if(!cond) console.log(' -', mockName);
 
