--- conflicted
+++ resolved
@@ -596,17 +596,8 @@
 
     beforeEach(function(done) {
         gd = createGraphDiv();
-<<<<<<< HEAD
         var mockCopy = Lib.extendDeep({}, mock);
         Plotly.plot(gd, mockCopy.data, mockCopy.layout).then(done);
-=======
-
-        mockCopy = Lib.extendDeep({}, mock);
-
-        Plotly.plot(gd, mockCopy.data, mockCopy.layout).then(function() {
-            return Plotly.addFrames(gd, mockCopy.frames);
-        }).then(done);
->>>>>>> 2ac3dd7d
     });
 
     afterEach(function() {
@@ -614,7 +605,6 @@
         destroyGraphDiv();
     });
 
-<<<<<<< HEAD
     it('redraws after a layout animation', function(done) {
         var redraws = 0;
         gd.on('plotly_redraw', function() {redraws++;});
@@ -678,17 +668,6 @@
         });
     });
 
-=======
-    it('null frames should not break everything', function(done) {
-        gd._transitionData._frames.push(null);
-
-        Plotly.animate(gd, null, {
-            frame: {duration: 0},
-            transition: {duration: 0}
-        }).catch(fail).then(done);
-    });
-
->>>>>>> 2ac3dd7d
     it('does not fail if strings are not used', function(done) {
         Plotly.addFrames(gd, [{name: 8, data: [{x: [8, 7, 6]}]}]).then(function() {
             // Verify it was added as a string name:
@@ -714,4 +693,13 @@
             expect(gd._fullLayout._currentFrame).toEqual('frame0');
         }).catch(fail).then(done);
     });
+
+    it('null frames should not break everything', function(done) {
+        gd._transitionData._frames.push(null);
+
+        Plotly.animate(gd, null, {
+            frame: {duration: 0},
+            transition: {duration: 0}
+        }).catch(fail).then(done);
+    });
 });