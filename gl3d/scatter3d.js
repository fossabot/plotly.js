'use strict';

var createScatterLine = require('./line-with-markers'),
    tinycolor = require('tinycolor2'),
    arrtools = require('arraytools'),
    calculateError = require('./calc-errors');

function Scatter3D (config) {

    this.config = config;

}

module.exports = Scatter3D;

var proto = Scatter3D.prototype;

proto.attributes = {
    x: {type: 'data_array'},
    y: {type: 'data_array'},
    z: {type: 'data_array'},
    text: {from: 'Scatter'},
    surfaceaxis: {
        type: 'enumerated',
        values: [-1,0,1,2],
        dflt: -1
    },
    surfacecolor: {
        type: 'color'
    },
    projection: {
        x: {
            show: {
                type: 'boolean',
                dflt: false
            },
            opacity: {
                type: 'number',
                min: 0,
                max: 1,
                dflt: 1
            },
            scale: {
                type: 'number',
                min: 0,
                max: 10,
                dflt: 2/3
            }
        },
        y: {
            show: {
                type: 'boolean',
                dflt: false
            },
            opacity: {
                type: 'number',
                min: 0,
                max: 1,
                dflt: 1
            },
            scale: {
                type: 'number',
                min: 0,
                max: 10,
                dflt: 2/3
            }
        },
        z: {
            show: {
                type: 'boolean',
                dflt: false
            },
            opacity: {
                type: 'number',
                min: 0,
                max: 1,
                dflt: 1
            },
            scale: {
                type: 'number',
                min: 0,
                max: 10,
                dflt: 2/3
            }
        }
    },
    mode: {from: 'Scatter'},
    line: {
        color: {from: 'Scatter'},
        width: {from: 'Scatter'},
        dash: {from: 'Scatter'}
    },
    marker: {
        symbol: {from: 'Scatter'},
        size: {from: 'Scatter'},
        opacity: {from: 'Scatter'},
        line: {
            color: {from: 'Scatter'},
            width: {from: 'Scatter'}
        }

    },
    textposition: {from: 'Scatter'},
    textfont: {from: 'Scatter'}
};


proto.supplyXYZ = function (traceIn, traceOut) {
    var _this = this;
    var Plotly = this.config.Plotly;

    function coerce(attr, dflt) {
        return Plotly.Lib.coerce(traceIn, traceOut, _this.attributes, attr, dflt);
    }

    var len = 0,
        x = coerce('x'),
        y = coerce('y'),
        z = coerce('z');

    if (x && y && z) {
        len = Math.min(x.length, y.length, z.length);
        if(len<x.length) traceOut.x = x.slice(0, len);
        if(len<y.length) traceOut.y = y.slice(0, len);
        if(len<z.length) traceOut.z = z.slice(0, len);
    }

    return len;
};

proto.supplyDefaults = function (traceIn, traceOut, defaultColor, layout) {
    var _this = this;
    var Plotly = this.config.Plotly;
    var Scatter = Plotly.Scatter;
    var linecolor, markercolor;

    function coerce(attr, dflt) {
        return Plotly.Lib.coerce(traceIn, traceOut, _this.attributes, attr, dflt);
    }

    function coerceScatter(attr, dflt) {
        return Plotly.Lib.coerce(traceIn, traceOut, Scatter.attributes, attr, dflt);
    }

    this.supplyXYZ(traceIn, traceOut);

    if (coerceScatter('text')) coerceScatter('mode', 'lines+markers+text');
    else coerceScatter('mode', 'lines+markers');

    if (Scatter.hasLines(traceOut)) {
        linecolor = coerceScatter('line.color', (traceIn.marker||{}).color || defaultColor);
        coerceScatter('line.width');
        coerceScatter('line.dash');
    }

    if (Scatter.hasMarkers(traceOut)) {
        markercolor = coerceScatter('marker.color', defaultColor);
        coerceScatter('marker.symbol');
        coerceScatter('marker.size', 8);
        coerceScatter('marker.opacity', 1);
        coerceScatter('marker.line.width', 0);
        // TODO parity with scatter.js
        coerceScatter('marker.line.color', 'rgb(0,0,0)');
    }

    if (Scatter.hasText(traceOut)) {
        coerceScatter('textposition', 'top center');
        coerceScatter('textfont', layout.font);
    }

    if (coerce('surfaceaxis') >= 0) coerce('surfacecolor', linecolor || markercolor);

    var dims = ['x','y','z'];
    for (var i = 0; i < 3; ++i) {
        var projection = 'projection.' + dims[i];
        if (coerce(projection+'.show')) {
            // adaptor until Mikola makes axes independent projection configs
            coerce('projection.x.opacity');
            coerce('projection.x.scale');
            //
            coerce(projection+'.opacity');
            coerce(projection+'.scale');
        }
    }

    Plotly.ErrorBars.supplyDefaults(traceIn, traceOut, defaultColor, {axis: 'z'});
    Plotly.ErrorBars.supplyDefaults(traceIn, traceOut, defaultColor, {axis: 'y', inherit: 'z'});
    Plotly.ErrorBars.supplyDefaults(traceIn, traceOut, defaultColor, {axis: 'x', inherit: 'z'});

};

function isTrue (bool) {
    return bool;
}

function calculateErrorParams(errors) {
    /*jshint camelcase: false */
    var capSize = [0.0, 0.0, 0.0], i, e;
    var color = [[0,0,0],[0,0,0],[0,0,0]];
    var lineWidth = [0.0, 0.0, 0.0];
    for(i=0; i<3; ++i) {
        e = errors[i];
        if (e && e.copy_zstyle !== false) {
            e = errors[2];
        }
        if(!e) continue;
        capSize[i] = e.width / 100.0;  //Ballpark rescaling, attempt to make consistent with plot.ly
        color[i] = str2RgbaArray(e.color);
        lineWidth = e.thickness;

    }
    return {capSize: capSize, color: color, lineWidth: lineWidth};
}

function calculateTextOffset(textposition) {
    //Read out text properties
    var textOffset = [0,0];
    if (textposition.indexOf('bottom') >= 0) {
        textOffset[1] += 1;
    }
    if (textposition.indexOf('top') >= 0) {
        textOffset[1] -= 1;
    }
    if (textposition.indexOf('left') >= 0) {
        textOffset[0] -= 1;
    }
    if (textposition.indexOf('right') >= 0) {
        textOffset[0] += 1;
    }
    return textOffset;
}

function str2RgbaArray(color) {
    color = tinycolor(color);
    return arrtools.str2RgbaArray(color.toRgbString());
}


proto.update = function update (scene, sceneLayout, data, scatter) {
    /*jshint camelcase: false */
    // handle visible trace cases

    var params, i,
        points = [],
        xaxis = sceneLayout.xaxis,
        yaxis = sceneLayout.yaxis,
        zaxis = sceneLayout.zaxis,
        errorParams = calculateErrorParams([ data.error_x, data.error_y, data.error_z ]),
        xc, x = data.x,
        yc, y = data.y,
        zc, z = data.z,
        len = x.length;

    //Convert points
    for (i = 0; i < len; i++) {
        // sanitize numbers and apply transforms based on axes.type
        xc = xaxis.d2l(x[i]);
        yc = yaxis.d2l(y[i]);
        zc = zaxis.d2l(z[i]);

        points[i] = [xc, yc, zc];
    }

    //Build object parameters
    params = {
        position: points,
        mode:     data.mode
    };

    if ('line' in data) {
        params.lineColor     = str2RgbaArray(data.line.color);
        params.lineWidth     = data.line.width;
        params.lineDashes    = data.line.dash;
    }

    if ('marker' in data) {
        params.scatterColor         = str2RgbaArray(data.marker.color);
        params.scatterColor[3]     *= data.marker.opacity;
        params.scatterSize          = 2*data.marker.size;  // rough parity with Plotly 2D markers
        params.scatterMarker        = this.markerSymbols[data.marker.symbol];
        params.scatterLineWidth     = data.marker.line.width;
        params.scatterLineColor     = str2RgbaArray(data.marker.line.color);
        params.scatterLineColor[3] *= data.marker.opacity;
        params.scatterAngle         = 0;
    }

    if ('textposition' in data) {
        params.text           = data.text;
        params.textOffset     = calculateTextOffset(data.textposition);
        params.textColor      = str2RgbaArray(data.textfont.color);
        params.textSize       = data.textfont.size;
        params.textFont       = data.textfont.family;
        params.textAngle      = 0;
    }

    var dims = ['x', 'y', 'z'];
    params.project = [];
    for (i = 0; i < 3; ++i) {
        var projection = data.projection[dims[i]];
        if ((params.project[i] = projection.show)) {
            // Mikolas API doesn't current support axes dependent
            // configuration. Its coming though.
            params.projectOpacity = data.projection.x.opacity;
            params.projectScale = data.projection.x.scale;
        }
    }

    params.errorBounds    = calculateError(data);
    params.errorColor     = errorParams.color;
    params.errorLineWidth = errorParams.lineWidth;
    params.errorCapSize   = errorParams.capSize;

    params.delaunayAxis       = data.surfaceaxis;
    params.delaunayColor      = str2RgbaArray(data.surfacecolor);

<<<<<<< HEAD
    if (scatter) scatter.update(params);
    else {
        params.pickId0   = (scene.objectCount++)%256;
        params.pickId1   = (scene.objectCount++)%256;
        params.pickId2   = (scene.objectCount++)%256;
        params.pickId3   = (scene.objectCount++)%256;
=======
    if (scatter) {
        /*
         * We already have drawn this surface,
         * lets just update it with the latest params
         */
        scatter.update(params);
    } else {
        /*
         * Push it onto the render queue
         */

        var pickIds = scene.allocIds(4)

        params.pickId0   = pickIds.ids[0];
        params.pickId1   = pickIds.ids[1];
        params.pickId2   = pickIds.ids[2];
        params.pickId3   = pickIds.ids[3];
>>>>>>> 1526d746
        scatter          = createScatterLine(scene.shell.gl, params);
        scatter.groupId  = pickIds.group;
        scatter.plotlyType  = data.type;
    }

    scatter.uid = data.uid;

    return scatter;
};


proto.markerSymbols = {
    'circle': '●',
    'circle-open': '○',
    'square': '■',
    'square-open': '□',
    'diamond': '◆',
    'diamond-open': '◇',
    'cross': '+',
    'x': '❌'
};<|MERGE_RESOLUTION|>--- conflicted
+++ resolved
@@ -313,32 +313,14 @@
     params.delaunayAxis       = data.surfaceaxis;
     params.delaunayColor      = str2RgbaArray(data.surfacecolor);
 
-<<<<<<< HEAD
     if (scatter) scatter.update(params);
     else {
-        params.pickId0   = (scene.objectCount++)%256;
-        params.pickId1   = (scene.objectCount++)%256;
-        params.pickId2   = (scene.objectCount++)%256;
-        params.pickId3   = (scene.objectCount++)%256;
-=======
-    if (scatter) {
-        /*
-         * We already have drawn this surface,
-         * lets just update it with the latest params
-         */
-        scatter.update(params);
-    } else {
-        /*
-         * Push it onto the render queue
-         */
-
         var pickIds = scene.allocIds(4)
 
         params.pickId0   = pickIds.ids[0];
         params.pickId1   = pickIds.ids[1];
         params.pickId2   = pickIds.ids[2];
         params.pickId3   = pickIds.ids[3];
->>>>>>> 1526d746
         scatter          = createScatterLine(scene.shell.gl, params);
         scatter.groupId  = pickIds.group;
         scatter.plotlyType  = data.type;
