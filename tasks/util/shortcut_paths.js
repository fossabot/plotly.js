--- conflicted
+++ resolved
@@ -12,11 +12,8 @@
     '@src': constants.pathToSrc,
     '@lib': constants.pathToLib,
     '@mocks': constants.pathToTestImageMocks,
-<<<<<<< HEAD
-    '@assets': constants.pathToJasmineTestAssets
-=======
+    '@assets': constants.pathToJasmineTestAssets,
     '@build': constants.pathToBuild
->>>>>>> 29019ba0
 };
 
 module.exports = transformTools.makeRequireTransform('requireTransform',
