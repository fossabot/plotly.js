--- conflicted
+++ resolved
@@ -1458,16 +1458,14 @@
     coerce('modebar.activecolor', Color.addOpacity(modebarDefaultColor, 0.7));
     coerce('modebar.uirevision', uirevision);
 
-<<<<<<< HEAD
+    coerce('meta');
+
     // do not include defaults in fullLayout when users do not set transition
     if(Lib.isPlainObject(layoutIn.transition)) {
         coerce('transition.duration');
         coerce('transition.easing');
         coerce('transition.ordering');
     }
-=======
-    coerce('meta');
->>>>>>> cc459725
 
     Registry.getComponentMethod(
         'calendars',
