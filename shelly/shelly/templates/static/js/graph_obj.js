--- conflicted
+++ resolved
@@ -623,38 +623,23 @@
                     '</a>'+ 
                 '</div>'+                   
                 '<div class="btn-group">'+
-<<<<<<< HEAD
-                    '<a class="btn toolbar_anchor" onclick="pdfexport(\'pdf\')" rel="tooltip" title="Export to pdf">'+
-                        '<img src="/static/img/pdf.png"/>'+
-                        '&nbsp;PDF'+
-                '</div>'+                  
-=======
                     '<a class="btn toolbar_anchor" onclick="pdfexport(\'pdf\')" rel="tooltip" title="Export to PDF">'+
                         '<img src="/static/img/pdf.png"/>&nbsp;PDF'+
                     '</a>'+ 
                 '</div>'+           
->>>>>>> af8602a0
                 '<div class="btn-group">'+
                     '<a class="btn toolbar_anchor" onclick="pdfexport(\'png\')" rel="tooltip" title="Export to PNG">'+
                         '<img src="/static/bootstrap/img/png/glyphicons_159_picture.png"/>&nbsp;PNG'+                        
                     '</a>'+ 
                 '</div>'+     
                 '<div class="btn-group">'+
-<<<<<<< HEAD
                     '<a class="btn toolbar_anchor" onclick="litebox()" rel="tooltip" title="Toggle help on / off">'+
-                        '<img src="/static/bootstrap/img/png/glyphicons_195_circle_info.png"/>'+
-                        '&nbsp;Help'+                        
+                        '<img src="/static/bootstrap/img/png/glyphicons_195_circle_info.png"/>&nbsp;Help'+                        
                 '</div>'+                           
                 '<div class="btn-group">'+
-                    '<a class="btn google_button" onclick="shareGraph(gettab());" rel="tooltip" title="Share graph with URL">'+
-                        '<img src="/static/img/lil_share_white.png"/>'+
-                        '&nbsp;Share'+                        
-=======
                     '<a class="btn google_button" onclick="shareGraph(gettab());" rel="tooltip" title="Share graph by URL">'+
                         '<img src="/static/img/lil_share_white.png"/>&nbsp;Share'+                        
                     '</a>'+ 
->>>>>>> af8602a0
-                '</div>'+                       
 	        '</div>'  
     
         $(gd).prepend(menudiv);
