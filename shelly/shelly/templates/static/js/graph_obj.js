// Main plotting library - Creates the Plotly object and Plotly.Plots
// also fills any missing components with dummies to avoid errors
(function() {
if(!window.Plotly) { window.Plotly = {}; }
var plots = Plotly.Plots = {};

// fill for possibly missing graph type libraries.
// most of these should
// module is the name of the object, methods are the methods to fill.
function noop(){}
function req(module, methods) {
    if(module in window.Plotly) { return; }
    var moduleFill = {};
    for(var i=0; i<methods.length; i++) { moduleFill[methods[i]] = noop; }
    window.Plotly[module] = moduleFill;
}
req('Annotations',['add','allArrowheads','draw','drawAll']);
req('Axes',['setTypes','convertOne','convertToNums','setConvert','doAutoRange','expand',
    'autoBin','autoTicks','tickIncrement','tickFirst','tickText','doTicks']);
req('Bars',['calc','plot','setPositions']);
req('Boxes',['calc','plot','setPositions','style']);
req('Drawing',['rgb','opacity','addOpacity','strokeColor','fillColor','setPosition','setSize',
    'setRect','translatePoints','traceStyle','lineGroupStyle','fillGroupStyle','pointStyle','styleText']);
req('ErrorBars',['pushRef2GDC','styleBoxDrop','ydr','plot','style']);
req('Fx',['init','hover','unhover','click','modeBar','dragAlign','dragCursors','dragClear','autoGrowInput']);
req('Heatmap',['calc','plot','margin']);
req('Histogram',['calc']);
req('Legend',['lines','points','bars','boxes','draw']);
req('Lib',['dateTime2ms','isDateTime','ms2DateTime','findBin','distinctVals','nestedProperty',
    'pauseEvent','lpad','aggNums','len','mean','stdev','VERBOSE','TIMER','log','markTime','constrain',
    'notifier','identity']);
req('Scatter',['calc','plot']);

// Most of the generic plotting functions get put into Plotly.Plots,
// but some - the ones we want 3rd-party developers to use - go directly
// into Plotly. These are:
//   plot
//   restyle
//   relayout

/* Coordinate systems in the plots:
***** THESE NOTES ARE HORRIBLY OUT OF DATE... *****
(note: paper and viewbox have y0 at large y because pixels start at upper left,
not lower left)

Data coordinates: xd,yd
    visible range: xd0-xd1, yd0-yd1 (gl.xaxis.range[0-1], gl.yaxis.range[0-1]

Paper coordinates: xp,yp (where axes are drawn, minus gl.margin:.l,.t)
    plot box: xp0-xp1, yp0-yp1 (0 - gl.xaxis._length, gl.yaxis._length - 0)
    transform: xp = mx*xd+bx, yp = my*yd+by
        mx = gl.xaxis._m = gl.xaxis._length/(gl.xaxis.range:[1]-[0])
        bx = gl.xaxis._b = -mx*gl.xaxis.range[0]
        my = gl.yaxis._m = gl.yaxis._length/(gl.yaxis.range:[0]-[1])
        by = gl.yaxis._b = -my*gl.yaxis.range[1]
Viewbox coordinates: xv,yv (where data are drawn)
    plot box: xv0-xv1, yv0-yv1
        initial viewbox: 0 - gl.xaxis._length, gl.yaxis._length - 0
    transform: xv = xp+b2x, yv = yp+b2y
        panning: subtract dx,dy from viewbox:.x,.y
        zooming: viewbox will not scale x and y differently, at least in Chrome, so for
            zoom we will move the individual points.

Plot takes two params, data and layout. For layout see newplot.
data should be an array of objects, one per trace. allowed keys:

    type: (string) scatter (default), bar, heatmap

    x: (float array), or x0:(float) and dx:(float)
        if neither x, x0, or dx exists, defaults is x0:0, dx:1

    y: (float array), or y0:(float) and dy:(float)
        if neither y, y0, or dy exists, defaults to y0:0, dy:1
        you may provide x and/or y arrays, but not neither

    All of these can also be date strings, in the format 'YYYY-mm-dd HH:MM:SS'
    This format can handle anything from year 0 to year 9999, but the underlying JS
    can extend this to year -271820 to 275760
    based on converting to ms since start of 1970 for plotting
    so we could at some point extend beyond 0-9999 limitation...

    mode: (string) 'lines','markers','lines+markers'
        default 'lines+markers' for <20 points, else 'lines'

    line: {
        dash: (string) default 'solid', also 'dot', 'dash', 'longdash', 'dashdot', 'longdashdot',
            all of the above dashes based on linewidth, can also pass in explicit dasharray
        color: (cstring), or (cstring array)
        width: (float px) default 2
    }

    marker: {
        symbol: (string) default 'circle', or (string array)
            can also be 'square', 'triangle-[up|down|left|right]', 'cross'
        size: (float px) default 6, or (float array)
        color: (cstring), or (cstring array)
        line {
            color: (cstring), or (cstring array)
            width: (float px) default 0, or (float array)
        }
    }

    text: (string array) hover text for each point

    name: <string for legend>

    cstring is a string with any valid HTML color
    marker and linecolor will copy each other if only one is present
    if neither is provided, choose one from a default set based on the trace number
    if markerlinecolor is missing it will copy linecolor ONLY if it's different from marker color, otherwise black.

    eventually I'd like to make all of the marker and line properties accept arrays
    to modify properties point-by-point

    any array also has a corresponding src attribute, ie xsrc for x
    this is a string:
        <id>/<colname> for your own data,
        <user>/<id>/<colname> for shared data

*/

// IMPORTANT - default colors should be in hex for grid.js
plots.defaultColors = ['#1f77b4', // muted blue
                '#ff7f0e', // safety orange
                '#2ca02c', // cooked asparagus green
                '#d62728', // brick red
                '#9467bd', // muted purple
                '#8c564b', // chestnut brown
                '#e377c2', // raspberry yogurt pink
                '#7f7f7f', // middle gray
                '#bcbd22', // curry yellow-green
                '#17becf']; // blue-teal

Plotly.colorscales = {
    'YIGnBu':[[0,"rgb(8, 29, 88)"],[0.125,"rgb(37, 52, 148)"],[0.25,"rgb(34, 94, 168)"],
        [0.375,"rgb(29, 145, 192)"],[0.5,"rgb(65, 182, 196)"],[0.625,"rgb(127, 205, 187)"],
        [0.75,"rgb(199, 233, 180)"],[0.875,"rgb(237, 248, 217)"],[1,"rgb(255, 255, 217)"]],

    'YIOrRd':[[0,"rgb(128, 0, 38)"],[0.125,"rgb(189, 0, 38)"],[0.25,"rgb(227, 26, 28)"],
        [0.375,"rgb(252, 78, 42)"],[0.5,"rgb(253, 141, 60)"],[0.625,"rgb(254, 178, 76)"],
        [0.75,"rgb(254, 217, 118)"],[0.875,"rgb(255, 237, 160)"],[1,"rgb(255, 255, 204)"]],

    'RdBu':[[0,"rgb(33, 102, 172)"],[0.125,"rgb(67, 147, 195)"],[0.25,"rgb(146, 197, 222)"],
        [0.375,"rgb(209, 229, 240)"],[0.5,"rgb(247, 247, 247)"],[0.625,"rgb(253, 219, 199)"],
        [0.75,"rgb(244, 165, 130)"],[0.875,"rgb(214, 96, 77)"],[1,"rgb(178, 24, 43)"]],

    'Greens':[[0,"rgb(0, 68, 27)"],[0.125,"rgb(0, 109, 44)"],[0.25,"rgb(35, 139, 69)"],
        [0.375,"rgb(65, 171, 93)"],[0.5,"rgb(116, 196, 118)"],[0.625,"rgb(161, 217, 155)"],
        [0.75,"rgb(199, 233, 192)"],[0.875,"rgb(229, 245, 224)"],[1,"rgb(247, 252, 245)"]],

    'rainbow':[[0,"rgb(0, 0, 150)"],[0.125,"rgb(0, 25, 255)"],[0.25,"rgb(0, 152, 255)"],
        [0.375,"rgb(44, 255, 202)"],[0.5,"rgb(151, 255, 96)"],[0.625,"rgb(255, 234, 0)"],
        [0.75,"rgb(255, 111, 0)"],[0.875,"rgb(223, 0, 0)"],[1,"rgb(132, 0, 0)"]],

    'portland':[[0,"rgb(12,51,131)"],[0.25,"rgb(10,136,186)"],[0.5,"rgb(242,211,56)"],
                [0.75,"rgb(242,143,56)"],[1,"rgb(217,30,30)"]],

    'picnic':[[0,"rgb(0,0,255)"],[0.1,"rgb(51,153,255)"],[0.2,"rgb(102,204,255)"],
                [0.3,"rgb(153,204,255)"],[0.4,"rgb(204,204,255)"],[0.5,"rgb(255,255,255)"],
                [0.6,"rgb(255,204,255)"],[0.7,"rgb(255,153,255)"],[0.8,"rgb(255,102,204)"],
                [0.9,"rgb(255,102,102)"],[1,"rgb(255,0,0)"]],

    'greys':[[0,"rgb(0,0,0)"],[1,"rgb(255,255,255)"]],

    'bluered':[[0,"rgb(0,0,255)"],[1,"rgb(255,0,0)"]] };

Plotly.defaultColorscale = Plotly.colorscales.YIGnBu;

// add all of these colorscales to css dynamically, so we don't have to keep them in sync manually
// dynamic stylesheet, see http://davidwalsh.name/add-rules-stylesheets
// css syntax from http://www.colorzilla.com/gradient-editor/
(function() {
    var style = document.createElement("style");
    // WebKit hack :(
    style.appendChild(document.createTextNode(""));
    document.head.appendChild(style);
    var styleSheet = style.sheet;

    function addStyleRule(selector,stylestring) {
        if(styleSheet.insertRule) { styleSheet.insertRule(selector+'{'+stylestring+'}',0); }
        else if(lib.styleSheet.addRule) { styleSheet.addRule(selector,stylestring,0); }
        else { console.log('addStyleRule failed'); }
    }

    function pct(v){ return String(Math.round((1-v)*100))+'%';}

    for(var scaleName in Plotly.colorscales) {
        var scale = Plotly.colorscales[scaleName],
            list1 = '', // color1 0%, color2 12%, ...
            list2 = ''; // color-stop(0%,color1), color-stop(12%,color2) ...
        for(var i=scale.length-1; i>=0; i--) {
            list1 += ', '+scale[i][1]+' '+pct(scale[i][0]);
            list2 += ', color-stop('+pct(scale[i][0])+','+scale[i][1]+')';
        }
        var rule =
            // old browsers with no supported gradients - shouldn't matter to us
            // as they won't have svg anyway?
            'background: '+scale[scale.length-1][1]+';' +
            // FF 3.6+
            'background: -moz-linear-gradient(top'+list1+');' +
            // Chrome,Safari4+
            'background: -webkit-gradient(linear, left top, left bottom'+list2+');' +
            // Chrome10+,Safari5.1+
            'background: -webkit-linear-gradient(top'+list1+');' +
            // Opera 11.10+
            'background: -o-linear-gradient(top'+list1+');' +
            // IE10+
            'background: -ms-linear-gradient(top'+list1+');' +
            // W3C
            'background: linear-gradient(to bottom'+list1+');' +
            // IE6-9 (only gets start and end colors)
            "filter: progid:DXImageTransform.Microsoft.gradient(startColorstr='"+
                scale[scale.length-1][1]+"',endColorstr='"+scale[0][1]+"',GradientType=0);";
        addStyleRule('.'+scaleName,rule);
    }
}());

// default layout defined as a function rather than a constant so it makes a new copy each time
function defaultLayout(){
    return {title:'Click to enter Plot title',
        xaxis:Plotly.Axes.defaultAxis({range:[-1,6],title:'Click to enter X axis title'}),
        yaxis:Plotly.Axes.defaultAxis({range:[-1,4],title:'Click to enter Y axis title'}),
        legend:{bgcolor:'#fff',bordercolor:'#000',borderwidth:1,
            font:{family:'',size:0,color:''},
            traceorder:'normal'
        },
        width:700,
        height:450,
        autosize:'initial', // after initial autosize reverts to true
        margin:{l:80,r:80,t:80,b:80,pad:2},
        paper_bgcolor:'#fff',
        plot_bgcolor:'#fff',
        barmode:'stack',
        bargap:0.2,
        bargroupgap:0.0,
        boxmode:'overlay',
        boxgap:0.3,
        boxgroupgap:0.3,
        font:{family:'Arial, sans-serif',size:12,color:'#000'},
        titlefont:{family:'',size:0,color:''},
        dragmode:'zoom',
        hovermode:'x'
    };
}

// how to display each type of graph
// AJ 3/4/13: I'm envisioning a lot of stuff that's hardcoded into plot,
// setStyles etc will go here to make multiple graph types easier to manage
var graphInfo = {
    scatter:{
        framework:makePlotFramework
    },
    bar:{
        framework:makePlotFramework
    },
    heatmap:{
        framework:makePlotFramework
    },
    histogramx:{
        framework:makePlotFramework
    },
    histogramy:{
        framework:makePlotFramework
    },
    histogram2d:{
        framework:makePlotFramework
    },
    box:{
        framework:makePlotFramework
    }
};

var BARTYPES = ['bar','histogramx','histogramy'];
plots.isBar = function(type) { return BARTYPES.indexOf(type)!=-1; };
var HEATMAPTYPES = ['heatmap','histogram2d'];
plots.isHeatmap = function(type) { return HEATMAPTYPES.indexOf(type)!=-1; };

plots.newTab = function(divid, layout) {
    makeToolMenu(divid);
    makePlotFramework(divid, layout);
};

function makeToolMenu(divid) {
    // Get the container div: we will store all variables for this plot as
    // properties of this div (for extension to multiple plots/tabs per page)
    // some callers send this in by dom element, others by id (string)
    var gd = (typeof divid == 'string') ? document.getElementById(divid) : divid;
    // test if this is on the main site or embedded
    gd.mainsite = Boolean($('#plotlyMainMarker').length);
    if(gd.mainsite) {
        makeGraphToolMenu(gd);
    }
}

// Traces are unique by name.. allows traces to be updated/restyled
// TODO: this isn't used?
function updateTraces(old_data, new_data) {
    var updated = {},
        res = [],
        i;
    for (i=0; i<old_data.length; i++){
        old_trace = old_data[i];
        updated[old_trace['name']] = old_trace;
    }
    for (i=0; i<new_data.length; i++){
        new_trace = new_data[i];
        updated[new_trace['name']] = new_trace;
    }
    var tk = Object.keys(updated);
    for (i=0; i<tk.length; i++){
        var name = tk[i];
        res.push(updated[name]);
    }
    return res;
}

// the 'view in plotly' link - note that now plot() calls this if it exists,
// so it can regenerate whenever it replots
// note that now this function is only adding the brand in iframes and 3rd-party
// apps, standalone plots get the sidebar instead.
plots.positionBrand = function(gd){
    $(gd).find('.linktotool').remove();
    var linktotool = $('<div class="linktotool">'+
        '<a><font class="muted">view in </font><font class="info">plotly</font></a>'+
        '</div>').appendTo(gl._paperdiv.node());
    if(gd.shareplot) {
        var path=window.location.pathname.split('/');
        linktotool.find('a')
            .attr('href','/'+path[2]+'/'+path[1])
            .attr('target','_blank');
    }
    else {
        linktotool.find('a').click(function(){
            var hiddenform = $('<div id="hiddenform" style="display:none;">'+
                '<form action="https://plot.ly/external" method="post" target="_blank">'+
                '<input type="text" name="data" /></form></div>').appendTo(gd);
            // somehow we need to double escape characters for this purpose.
            // and need to escape single quote because we'll use it at the end
            hiddenform.find('input').val(plots.graphJson(gd,false,'keepdata')
                .replace(/\\/g,'\\\\').replace(/'/g,"\\'"));
            hiddenform.find('form').submit();
            hiddenform.remove();
        });
    }
};

// ----------------------------------------------------
// Main plot-creation function. Note: will call newPlot
// if necessary to create the framework
// ----------------------------------------------------
// inputs:
//      gd - the id or DOM element of the graph container div
//      data - array of traces, containing the data and display
//          information for each trace
//      layout - object describing the overall display of the plot,
//          all the stuff that doesn't pertain to any individual trace
Plotly.plot = function(gd, data, layout) {
    Plotly.Lib.markTime('in plot');
    // Get the container div: we will store all variables for this plot as
    // properties of this div (for extension to multiple plots/tabs per page)
    // some callers send this in by dom element, others by id (string)
    if(typeof gd == 'string') { gd = document.getElementById(gd); }
    // test if this is on the main site or embedded
    gd.mainsite=Boolean($('#plotlyMainMarker').length);

    // if there is already data on the graph, append the new data
    // if you only want to redraw, pass non-array (null, '', whatever) for data
    var graphwasempty = ((typeof gd.data==='undefined') && $.isArray(data));
    if($.isArray(data)) {
        if(graphwasempty) { gd.data=data; }
        else { gd.data.push.apply(gd.data,data); }
        gd.empty=false; // for routines outside graph_obj that want a clean tab
                        // (rather than appending to an existing one) gd.empty
                        // is used to determine whether to make a new tab
    }

    if(micropolar.adapter.isPolar(gd.data)){
        gd.data=data;
        gd.layout=layout;
        gd.paper = $(gd).find('.svg-container');
        micropolar.adapter.plotly(gd.paper.get(0), gd.data, gd.layout);
        return null;
    }

    // Make or remake the framework (ie container and axes) if we need to
    // figure out what framework the data imply,
    //  and whether this is different from what was already there
    // everything on xy axes (which right now is everything period) uses newPlot
    //  but surface plots, pie charts, etc may use other frameworks.
    // note: if they container already exists and has data,
    //  the new layout gets ignored (as it should)
    //  but if there's no data there yet, it's just a placeholder...
    //  then it should destroy and remake the plot
    if (gd.data && gd.data.length > 0) {
        var framework = graphInfo[gd.data[0].type || 'scatter'].framework,
            subplots = plots.getSubplots(gd).join(''),
            oldSubplots = ((gd.layout && gd.layout._plots) ? Object.keys(gd.layout._plots) : []).join('');
        if(!gd.framework || gd.framework!=framework || !gd.layout || graphwasempty || (oldSubplots!=subplots)) {
            gd.framework = framework;
            framework(gd,layout);
        }
    }
    else if((typeof gd.layout==='undefined')||graphwasempty) { makePlotFramework(gd, layout); }

    // enable or disable formatting buttons
    $(gd).find('.data-only').attr('disabled', !gd.data || gd.data.length===0);

    var gl = gd.layout,
        x, y, i, serieslen, cd, type;
    // if we have bars or fill-to-zero traces, make sure autorange goes to zero
    gd.firstscatter = true; // because fill-to-next on the first scatter trace goes to zero
    gd.numboxes = 0;

    // prepare the types and conversion functions for the axes
    // also clears the autorange bounds ._min, ._max
    Plotly.Axes.setTypes(gd);

    // prepare the data and find the autorange
    // TODO: only remake calcdata for new or changed traces
    gd.calcdata=[];
    gd.hmpixcount=0; // for calculating avg luminosity of heatmaps
    gd.hmlumcount=0;

    Plotly.Lib.markTime('done Plotly.Axes.setType');

    for(var curve in gd.data) {
        var gdc = gd.data[curve], // curve is the index, gdc is the data object for one trace
            curvetype = gdc.type || 'scatter', //default type is scatter
            typeinfo = graphInfo[curvetype],
            cdtextras = {}; // info (if anything) to add to cd[0].t
        cd = [];

        if(typeinfo.framework!=gd.framework) {
            console.log('Oops, tried to put data of type '+(gdc.type || 'scatter')+
                ' on an incompatible graph controlled by '+(gd.data[0].type || 'scatter')+
                ' data. Ignoring this dataset.');
            continue;
        }

        // if no name is given, make a default from the curve number
        if(!('name' in gdc)) {
            if('ysrc' in gdc) {
                var ns=gdc.ysrc.split('/');
                gdc.name=ns[ns.length-1].replace(/\n/g,' ');
            }
            else { gdc.name='trace '+curve; }
        }

        if (curvetype=='scatter') { cd = Plotly.Scatter.calc(gd,gdc); }
        else if (plots.isBar(curvetype)) {
            if(curvetype=='bar') { cd = Plotly.Bars.calc(gd,gdc); }
            else { cd = Plotly.Histogram.calc(gd,gdc); }
        }
        else if (plots.isHeatmap(curvetype)){ cd = Plotly.Heatmap.calc(gd,gdc); }
        else if (curvetype=='box') { cd = Plotly.Boxes.calc(gd,gdc); }

        if(!('line' in gdc)) gdc.line = {};
        if(!('marker' in gdc)) gdc.marker = {};
        if(!('line' in gdc.marker)) gdc.marker.line = {};
        if(!('textfont' in gdc)) gdc.textfont = {};
        if(!$.isArray(cd) || !cd[0]) { cd = [{x: false, y: false}]; } // make sure there is a first point

        // add the trace-wide properties to the first point, per point properties to every point
        // t is the holder for trace-wide properties
        if(!cd[0].t) { cd[0].t = {}; }
        cd[0].t.curve = curve; // store the gd.data curve number that gave this trace
        cd[0].t.cdcurve = gd.calcdata.length; // store the calcdata curve number we're in

        gd.calcdata.push(cd);
        Plotly.Lib.markTime('done with calcdata for '+curve);
    }

    // put the styling info into the calculated traces
    // has to be done separate from applyStyles so we know the mode (ie which objects to draw)
    // and has to be before stacking so we get bardir, type, visible
    plots.setStyles(gd);

    // position and range calculations for traces that depend on each other
    // ie bars (stacked or grouped) and boxes push each other out of the way
    Plotly.Plots.getSubplots(gd).forEach(function(subplot) {
        var plotinfo = gd.layout._plots[subplot];
        Plotly.Bars.setPositions(gd,plotinfo);
        Plotly.Boxes.setPositions(gd,plotinfo);
    });

    Plotly.Lib.markTime('done with setstyles and bar/box adjustments');

    // autorange for errorbars
    Plotly.Axes.list(gd,'y')
        .filter(function(ya){ return ya.autorange; })
        .forEach(function(ya) {
            Plotly.Axes.expand(ya,Plotly.ErrorBars.ydr(gd,ya),{padded:true});
        });
    Plotly.Lib.markTime('done Plotly.ErrorBars.ydr');

    // autorange for annotations
    Plotly.Annotations.calcAutorange(gd);
    // TODO: autosize extra for text markers

    var axesOK = true;
    Plotly.Axes.list(gd).forEach(function(ax) {
        Plotly.Axes.doAutoRange(ax);
        if(!$.isNumeric(ax._m) || !$.isNumeric(ax._b)) {
            axesOK = false;
            console.log('error with axis scaling',ax);
        }
    });
    if(!axesOK) {
        Plotly.lib.notifier('Something went wrong with axis scaling','long');
        return;
    }

    // var xa = gl.xaxis,
    //     ya = gl.yaxis;

    // gd.plot.attr('viewBox','0 0 '+xa._length+' '+ya._length);
    Plotly.Axes.doTicks(gd,'redraw'); // draw ticks, titles, and calculate axis scaling (._b, ._m)

    Plotly.Lib.markTime('done autorange and ticks');

    // Now plot the data. Order is:
    // 1. heatmaps (and 2d histos)
    // 2. bars/histos
    // 3. errorbars for everyone
    // 4. scatter
    // 5. box plots

    Plotly.Plots.getSubplots(gd).forEach(function(subplot) {
        var plotinfo = gd.layout._plots[subplot],
            cdbar = [], cdscatter = [], cdbox = [];
        for(var i in gd.calcdata){
            cd = gd.calcdata[i];
            type=cd[0].t.type;
            // filter to only traces on this subplot
            if((cd[0].t.xaxis||'x')+(cd[0].t.yaxis||'y')!=subplot) {
                continue;
            }
            if(plots.isHeatmap(type)) {
                Plotly.Heatmap.plot(gd,plotinfo,cd);
                Plotly.Lib.markTime('done heatmap '+i);
            }
            else {
                // in case this one was a heatmap previously, remove it and its colorbar
                $(gd).find('.hm'+i).remove();
                $(gd).find('.cb'+i).remove();

                if(plots.isBar(type)) { cdbar.push(cd); }
                else if(type=='box') { cdbox.push(cd); }
                else { cdscatter.push(cd); }
            }
        }

        // remove old traces, then redraw everything
        plotinfo.plot.selectAll('g.trace').remove();
        Plotly.Bars.plot(gd,plotinfo,cdbar);
        Plotly.Lib.markTime('done bars');

        // DRAW ERROR BARS for bar and scatter plots
        // these come after (on top of) bars, and before (behind) scatter
        Plotly.ErrorBars.plot(gd,plotinfo,cdbar.concat(cdscatter));
        Plotly.Lib.markTime('done errorbars');

        Plotly.Scatter.plot(gd,plotinfo,cdscatter);
        Plotly.Lib.markTime('done scatter');
        Plotly.Boxes.plot(gd,plotinfo,cdbox);
        Plotly.Lib.markTime('done boxes');
    });

    //styling separate from drawing
    applyStyle(gd);
    Plotly.Lib.markTime('done applyStyle');

    // show the legend and annotations
    if(gl.showlegend || (gd.calcdata.length>1 && gl.showlegend!==false)) { Plotly.Legend.draw(gd); }
    else { gl._infolayer.selectAll('.legend').remove(); }
    Plotly.Annotations.drawAll(gd);

    // final cleanup

    // 'view in plotly' link for embedded plots
    if(!gd.mainsite && !gd.standalone) { plots.positionBrand(gd); }

    setTimeout(function(){
        if($(gd).find('#graphtips').length===0 && gd.data!==undefined && gd.showtips!==false && gd.mainsite){
            try{
                if( firsttimeuser() ) { showAlert('graphtips'); }
            }
            catch(e){ console.log(e); }
        }
        else if($(gd).find('#graphtips').css('display')=='none'){
            if( firsttimeuser() ) { $(gd).find('#graphtips').fadeIn(); }
        }
    },1000);
    Plotly.Lib.markTime('done plot');
};

// setStyles: translate styles from gd.data to gd.calcdata,
// filling in defaults for missing values and breaking out arrays to individual points
plots.setStyles = function(gd, merge_dflt) {
    if(typeof gd == 'string') { gd = document.getElementById(gd); }
    merge_dflt = merge_dflt || false; // CP Edit - see mergeattr comment

    var i,j,l,p,prop,val,cd,t,c,gdc,defaultColor;

    // merge object a[k] (which may be an array or a single value) into cd...
    // search the array defaults in case a[k] is missing (and for a default val
    // if some points of o are missing from a)
    // CP Edit: if merge_dflt, then apply the default value into gd.data... used for saving themes
    // CP Edit: pass key (k) as argument
    // AJ Edit: nosplit option - used for colorscales because they're
    //          arrays but shouldn't be treated as per-point objects
    function mergeattr(k,attr,dflt,nosplit) {
        prop = Plotly.Lib.nestedProperty(gdc,k);
        val = prop.get();

        if($.isArray(val) && !nosplit) {
            l = Math.min(cd.length,val.length);
            for(p=0; p<l; p++) { cd[p][attr]=val[p]; }
            // use the default for the trace-wide value, in case individual vals are missing
            cd[0].t[attr] = dflt;
        }
        else {
            cd[0].t[attr] = (typeof val != 'undefined') ? val : dflt;
            if(merge_dflt && typeof val == 'undefined'){
                prop.set(dflt);
            }
        }
    }


    for(i in gd.calcdata){
        cd = gd.calcdata[i]; // trace plus styling
        t = cd[0].t; // trace styling object
        c = t.curve; // trace number
        gdc = gd.data[c];
        defaultColor = plots.defaultColors[c % plots.defaultColors.length];
        // all types have attributes type, visible, opacity, name, text
        // mergeattr puts single values into cd[0].t, and all others into each individual point
        mergeattr('type','type','scatter');
        mergeattr('visible','visible',true);
        mergeattr('opacity','op',1);
        mergeattr('text','tx','');
        mergeattr('name','name','trace '+c);
        mergeattr('error_y.visible','ye_vis',false);
        mergeattr('xaxis','xaxis','x');
        mergeattr('yaxis','yaxis','y');
        var type = t.type; // like 'bar'
        if( (gdc.error_y && gdc.error_y.visible ) ){
            mergeattr('error_y.type','ye_type','percent');
            mergeattr('error_y.value','ye_val',10);
            mergeattr('error_y.traceref','ye_tref',0);
            mergeattr('error_y.color','ye_clr',t.ye_clr|| defaultColor);
            mergeattr('error_y.thickness','ye_tkns',1);
            mergeattr('error_y.width','ye_w',4);
            mergeattr('error_y.opacity','ye_op',1);
        }
        if(['scatter','box'].indexOf(type)!=-1){
            mergeattr('line.color','lc',gdc.marker.color || defaultColor);
            mergeattr('line.width','lw',2);
            mergeattr('marker.symbol','mx','circle');
            mergeattr('marker.opacity','mo',1);
            mergeattr('marker.size','ms',6);
            mergeattr('marker.color','mc',t.lc);
            mergeattr('marker.line.color','mlc',((t.lc!=t.mc) ? t.lc : '#000'));
            mergeattr('marker.line.width','mlw',0);
            mergeattr('fill','fill','none');
            mergeattr('fillcolor','fc',Plotly.Drawing.addOpacity(t.lc,0.5));
            if($.isArray(gdc.marker.size)) {
                mergeattr('marker.sizeref','msr',1);
                mergeattr('marker.sizemode','msm','diameter');
            }
            // even if sizeref and sizemode are set, don't use them outside bubble charts
            else { t.msr=1; t.msm = 'diameter'; }
            mergeattr('marker.colorscale','mscl',Plotly.defaultColorscale,true);
            mergeattr('marker.cauto','mcauto',true);
            mergeattr('marker.cmax','mcmax',10);
            mergeattr('marker.cmin','mcmin',-10);
            mergeattr('marker.line.colorscale','mlscl',Plotly.defaultColorscale,true);
            mergeattr('marker.line.cauto','mlcauto',true);
            mergeattr('marker.line.cmax','mlcmax',10);
            mergeattr('marker.line.cmin','mlcmin',-10);
            if(type==='scatter') {
                var defaultMode = 'lines';
                if(cd.length<Plotly.Scatter.PTS_LINESONLY || (typeof gdc.mode != 'undefined')) {
                    defaultMode = 'lines+markers';
                }
                else { // check whether there are orphan points, then show markers regardless of length
                    for(j=0; j<cd.length; j++) {
                        if($.isNumeric(cd[j].x) && $.isNumeric(cd[j].y) &&
                          (j===0 || !$.isNumeric(cd[j-1].x) || !$.isNumeric(cd[j-1].y)) &&
                          (j==cd.length-1 || !$.isNumeric(cd[j+1].x) || !$.isNumeric(cd[j+1].y))) {
                            defaultMode = 'lines+markers';
                            break;
                        }
                    }
                }
                mergeattr('mode','mode',defaultMode);
                mergeattr('line.dash','ld','solid');
                mergeattr('textposition','tp','middle center');
                mergeattr('textfont.size','ts',gd.layout.font.size);
                mergeattr('textfont.color','tc',gd.layout.font.color);
                mergeattr('textfont.family','tf',gd.layout.font.family);
            }
            else if(type==='box') {
                mergeattr('whiskerwidth','ww',0.5);
                mergeattr('boxpoints','boxpts','outliers');
                mergeattr('boxmean','mean',false);
                mergeattr('jitter','jitter',0);
                mergeattr('pointpos','ptpos',0);
                mergeattr('marker.outliercolor','soc','rgba(0,0,0,0)');
                mergeattr('marker.line.outliercolor','solc',t.mc);
                mergeattr('marker.line.outlierwidth','solw',1);
                mergeattr('marker.outliercolorscale','soscl',t.mscl,true);
                mergeattr('marker.outliercauto','socauto',t.mcauto);
                mergeattr('marker.outliercmax','socmax',t.mcmax);
                mergeattr('marker.outliercmin','socmin',t.mcmin);
                mergeattr('marker.line.outliercolorscale','solscl',t.mlscl,true);
                mergeattr('marker.line.outliercauto','solcauto',t.mlcauto);
                mergeattr('marker.line.outliercmax','solcmax',t.mlcmax);
                mergeattr('marker.line.outliercmin','solcmin',t.mlcmin);
            }
        }
        else if(plots.isHeatmap(type)){
            if(type==='histogram2d') {
                mergeattr('histnorm','histnorm','count');
                mergeattr('autobinx','autobinx',true);
                mergeattr('nbinsx','nbinsx',0);
                mergeattr('xbins.start','xbstart',0);
                mergeattr('xbins.end','xbend',1);
                mergeattr('xbins.size','xbsize',1);
                mergeattr('autobiny','autobiny',true);
                mergeattr('nbinsy','nbinsy',0);
                mergeattr('ybins.start','ybstart',0);
                mergeattr('ybins.end','ybend',1);
                mergeattr('ybins.size','ybsize',1);
            }
            else {
                mergeattr('xtype','xtype',gdc.x ? 'array' : 'noarray');
                mergeattr('ytype','ytype',gdc.y ? 'array' : 'noarray');
                mergeattr('x0','x0',0);
                mergeattr('dx','dx',1);
                mergeattr('y0','y0',0);
                mergeattr('dy','dy',1);
            }
            mergeattr('zauto','zauto',true);
            mergeattr('zmin','zmin',-10);
            mergeattr('zmax','zmax',10);
            mergeattr('scl', 'scl', Plotly.defaultColorscale,true);
            mergeattr('showscale','showscale',true);
            mergeattr('zsmooth', 'zsmooth', false);
        }
        else if(plots.isBar(type)){
            if(type!='bar') {
                mergeattr('histnorm','histnorm','count');
                mergeattr('autobinx','autobinx',true);
                mergeattr('nbinsx','nbinsx',0);
                mergeattr('xbins.start','xbstart',0);
                mergeattr('xbins.end','xbend',1);
                mergeattr('xbins.size','xbsize',1);
            }
            mergeattr('bardir','bardir','v');
            mergeattr('marker.opacity','mo',1);
            mergeattr('marker.color','mc',defaultColor);
            mergeattr('marker.line.color','mlc','#000');
            mergeattr('marker.line.width','mlw',0);
        }
    }
};

function applyStyle(gd) {
    Plotly.Plots.getSubplots(gd).forEach(function(subplot) {
        var gp = gd.layout._plots[subplot].plot;
        gp.selectAll('g.trace')
            .call(Plotly.Drawing.traceStyle,gd);
        gp.selectAll('g.points')
            .each(function(d){
                d3.select(this).selectAll('path,rect')
                    .call(Plotly.Drawing.pointStyle,d.t||d[0].t);
                d3.select(this).selectAll('text')
                    .call(Plotly.Drawing.textPointStyle,d.t||d[0].t);
            });

        gp.selectAll('g.trace polyline.line')
            .call(Plotly.Drawing.lineGroupStyle);

        gp.selectAll('g.trace polyline.fill')
            .call(Plotly.Drawing.fillGroupStyle);

        gp.selectAll('g.boxes')
            .call(Plotly.Boxes.style);
        gp.selectAll('g.errorbars')
            .call(Plotly.ErrorBars.style);
    });

    if(gd.mainsite && window.ws && window.ws.confirmedReady) {
        alert_repl("applyStyle", plots.graphJson(gd,true));
    }
}

// -----------------------------------------------------
// restyle and relayout: these two control all redrawing
// for data (restyle) and everything else (relayout)
// -----------------------------------------------------

// restyle: change styling of an existing plot
// can be called two ways:
// restyle(gd,astr,val[,traces])
//      gd - graph div (dom element)
//      astr - attribute string (like 'marker.symbol')
//      val - value to give this attribute
//      traces - integer or array of integers for the traces to alter (all if omitted)
// relayout(gd,aobj[,traces])
//      aobj - {astr1:val1, astr2:val2...} allows setting multiple attributes simultaneously
// val (or val1, val2... in the object form) can be an array, to apply different
// values to each trace
// if the array is too short, it will wrap around (useful for style files that want
// to specify cyclical default values)
Plotly.restyle = function(gd,astr,val,traces) {
    // console.log(gd,astr,val,traces);
    if(typeof gd == 'string') { gd = document.getElementById(gd); }

    var gl = gd.layout,
        aobj = {};
    if(typeof astr == 'string') { aobj[astr] = val; }
    else if($.isPlainObject(astr)) {
        aobj = astr;
        if(traces===undefined) { traces = val; } // the 3-arg form
    }
    else { console.log('restyle fail',astr,val,traces); return; }

    if(Object.keys(aobj).length) { gd.changed = true; }

    if($.isNumeric(traces)) { traces=[traces]; }
    else if(!$.isArray(traces) || !traces.length) {
        traces=gd.data.map(function(v,i){ return i; });
    }

    // need to replot (not just restyle) if mode or visibility changes, because
    // the right objects don't exist. Also heatmaps, error bars, histos, and
    // boxes all make some changes that need a replot
    // TODO: many of these don't need to redo calcdata, should split that out too
    // (though first check how much of our time is spent there...)
    // and in principle we generally shouldn't need to redo ALL traces... that's
    // harder though.
    var replot_attr=[
        'mode','visible','type','bardir','fill','histnorm',
        'xaxis','yaxis',
        'marker.size','text','textfont.size','textposition',
        'xtype','x0','dx','ytype','y0','dy',
        'zmin','zmax','zauto','mincolor','maxcolor','scl','zsmooth','showscale',
        'error_y.visible','error_y.value','error_y.type','error_y.traceref','error_y.array','error_y.width',
        'autobinx','nbinsx','xbins.start','xbins.end','xbins.size',
        'autobiny','nbinsy','ybins.start','ybins.end','ybins.size',
        'boxpoints','jitter','pointpos','whiskerwidth','boxmean'
    ];
    // these ones show up in restyle because they make more sense in the style
    // box, but they're graph-wide attributes, so set in gd.layout
    // also axis scales and range show up here because we may need to undo them
    var layout_attr = [
        'barmode','bargap','bargroupgap','boxmode','boxgap','boxgroupgap',
        '?axis.autorange','?axis.range'
    ];
    // these ones may alter the axis type (at least if the first trace is involved)
    var axtype_attr = ['type','x','y','x0','y0','bardir'];
    // flags for which kind of update we need to do
    var doplot = false,
        dolayout = false,
        doapplystyle = false;
    // copies of the change (and previous values of anything affected) for the
    // undo / redo queue
    var redoit = {},
        undoit = {},
        axlist;

    // make a new empty vals array for undoit
    function a0(){ return traces.map(function(){ return undefined; }); }

    // for autoranging multiple axes
    function addToAxlist(axid) {
        var axName = Plotly.Axes.id2name(axid);
        if(axlist.indexOf(axName)==-1) { axlist.push(axName); }
    }
    function autorangeAttr(axName) { return axName+'.autorange'; }
    function rangeAttr(axName) { return axName+'.range'; }

    // for attrs that interact (like scales & autoscales), save the
    // old vals before making the change
    // val=undefined will not set a value, just record what the value was.
    // attr can be an array to set several at once (all to the same val)
    function doextra(cont,attr,val,i) {
        if($.isArray(attr)) {
            attr.forEach(function(a){ doextra(cont,a,val,i); });
            return;
        }
        if(attr in aobj) { return; } // quit if explicitly setting this elsewhere
        var extraparam = Plotly.Lib.nestedProperty(cont,attr);
        if(!(attr in undoit)) { undoit[attr] = a0(); }
        if(undoit[attr][i]===undefined) { undoit[attr][i]=extraparam.get(); }
        if(val!==undefined) { extraparam.set(val); }
    }
    var zscl = ['zmin','zmax'],
        xbins = ['xbins.start','xbins.end','xbins.size'],
        ybins = ['xbins.start','xbins.end','xbins.size'];

    // now make the changes to gd.data (and occasionally gd.layout)
    // and figure out what kind of graphics update we need to do
    for(var ai in aobj) {
        var vi = aobj[ai], cont, param;
        redoit[ai] = vi;

        if(layout_attr.indexOf(ai.replace(/[xy]axis[0-9]*/g,'?axis'))!=-1){
            param = Plotly.Lib.nestedProperty(gl,ai);
            undoit[ai] = [param.get()];
            // since we're allowing val to be an array, allow it here too,
            // even though that's meaningless
            param.set($.isArray(vi) ? vi[0] : vi);
            // ironically, the layout attrs in restyle only require replot,
            // not relayout
            doplot = true;
            continue;
        }

        // set attribute in gd.data
        undoit[ai] = a0();
        for(i=0; i<traces.length; i++) {
            cont = gd.data[traces[i]];
            param = Plotly.Lib.nestedProperty(cont,ai);

            // setting bin or z settings should turn off auto
            // and setting auto should save bin or z settings
            if(zscl.indexOf(ai)!=-1) { doextra(cont,'zauto',false,i); }
            else if(ai=='zauto') { doextra(cont,zscl,undefined,i); }
            else if(xbins.indexOf(ai)!=-1) { doextra(cont,'autobinx',false,i); }
            else if(ai=='autobinx') { doextra(cont,xbins,undefined,i); }
            else if(ybins.indexOf(ai)!=-1) { doextra(cont,'autobiny',false,i); }
            else if(ai=='autobiny') { doextra(cont,ybins,undefined,i); }
            // heatmaps:setting x0 or dx, y0 or dy, should turn xtype/ytype to 'scaled' if 'array'
            else if(['x0','dx'].indexOf(ai)!=-1 && cont.x && cont.xtype!='scaled') {
                doextra(cont,'xtype','scaled',i);
            }
            else if(['y0','dy'].indexOf(ai)!=-1 && cont.x && cont.ytype!='scaled') {
                doextra(cont,'ytype','scaled',i);
            }

            // save the old value
            undoit[ai][i] = param.get();
            // set the new value - if val is an array, it's one el per trace
            param.set($.isArray(vi) ? vi[i%vi.length] : vi);
        }

        // check if we need to call axis type
        if((traces.indexOf(0)!=-1) && (axtype_attr.indexOf(ai)!=-1)) {
            gd.axtypesok=false;
            doplot = true;
        }

        // switching from auto to manual binning or z scaling doesn't actually
        // do anything but change what you see in the styling box. everything
        // else at least needs to apply styles
        if((['autobinx','autobiny','zauto'].indexOf(ai)==-1) || vi!==false) {
            doapplystyle = true;
        }

        if(replot_attr.indexOf(ai)!=-1) {
            // major enough changes deserve autoscale, autobin, and non-reversed
            // axes so people don't get confused
            if(['bardir','type'].indexOf(ai)!=-1) {
                axlist = [];
                for(i=0; i<traces.length; i++) {
                    var trace = gd.data[traces[i]];
                    addToAxlist(trace.xaxis||'x');
                    addToAxlist(trace.yaxis||'y');

                    if(astr=='type') {
                        doextra(gd.data[traces[i]],['autobinx','autobiny'],true,i);
                    }
                }
                doextra(gl,axlist.map(autorangeAttr),true,0);
                doextra(gl,axlist.map(rangeAttr),[0,1],0);
            }
            // if we need to change margin for a heatmap, force a relayout first so we don't plot twice
            if(Plotly.Heatmap.margin(gd)) { dolayout = true; }
            else { doplot = true; }
        }
    }
    // now all attribute mods are done, as are redo and undo so we can save them
    if(typeof plotUndoQueue == 'function') { plotUndoQueue(gd,undoit,redoit,traces); }

    // now update the graphics
    // a complete layout redraw takes care of plot and
    if(dolayout) {
        gd.layout = undefined;
        Plotly.plot(gd,'',gl);
    }
    else if(doplot) { Plotly.plot(gd); }
    else {
        plots.setStyles(gd);
        if(doapplystyle) {
            applyStyle(gd);
            if(gl.showlegend) { Plotly.Legend.draw(gd); }
        }
    }
    $(gd).trigger('restyle.plotly',[redoit,traces]);
};

// relayout: change layout in an existing plot
// can be called two ways:
// relayout(gd,astr,val)
//      gd - graph div (dom element)
//      astr - attribute string (like 'xaxis.range[0]')
//      val - value to give this attribute
// relayout(gd,aobj)
//      aobj - {astr1:val1, astr2:val2...} allows setting multiple attributes simultaneously
Plotly.relayout = function(gd,astr,val) {
    if(typeof gd == 'string') { gd = document.getElementById(gd); }
    var gl = gd.layout,
        aobj = {},
        dolegend = false,
        doticks = false,
        dolayoutstyle = false,
        doplot = false;

    if(typeof astr == 'string') { aobj[astr] = val; }
    else if($.isPlainObject(astr)) { aobj = astr; }
    else { console.log('relayout fail',astr,val); return; }

    if(Object.keys(aobj).length) { gd.changed = true; }

    var keys = Object.keys(aobj),
        axes = Plotly.Axes.list(gd);
    for(var i=0; i<keys.length; i++) {
        // look for 'allaxes', split out into all axes
        if(keys[i].indexOf('allaxes')===0) {
            for(var j=0; j<axes.length; j++) {
                var newkey = keys[i].replace('allaxes',axes[j]._name);
                if(!aobj[newkey]) { aobj[newkey] = aobj[keys[i]]; }
            }
            delete aobj[keys[i]];
        }
        // split annotation.ref into xref and yref
        if(keys[i].match(/^annotations\[[0-9-]\].ref$/)) {
            var xyref = aobj[keys[i]].split('y');
            aobj[keys[i].replace('ref','xref')] = xyref[0];
            aobj[keys[i].replace('ref','yref')] = xyref.length==2 ? ('y'+xyref[1]) : 'paper';
            delete aobj[keys[i]];
        }
    }

    // copies of the change (and previous values of anything affected) for the
    // undo / redo queue
    var redoit = {},
        undoit = {};

    // for attrs that interact (like scales & autoscales), save the
    // old vals before making the change
    // val=undefined will not set a value, just record what the value was.
    // attr can be an array to set several at once (all to the same val)
    function doextra(attr,val) {
        if($.isArray(attr)) {
            attr.forEach(function(a){ doextra(a,val); });
            return;
        }
        if(attr in aobj) { return; } // quit if explicitly setting this elsewhere
        var p = Plotly.Lib.nestedProperty(gl,attr);
        if(!(attr in undoit)) { undoit[attr]=p.get(); }
        if(val!==undefined) { p.set(val); }
    }

    // for editing annotations - is it on autoscaled axes?
    function annAutorange(anni,axletter) {
        var axName = Plotly.Axes.id2name(anni[axletter+'ref']||axletter);
        return gl[axName] && gl[axName].autorange;
    }

    var hw = ['height','width'];

    // alter gd.layout
    for(var ai in aobj) {
        var p = Plotly.Lib.nestedProperty(gl,ai),
            vi = aobj[ai];
        redoit[ai] = aobj[ai];
        // axis reverse is special - it is its own inverse op and has no flag.
        undoit[ai] = (p.parts[1]=='reverse') ? aobj[ai] : p.get();

        // check autosize or autorange vs size and range
        if(hw.indexOf(ai)!=-1) { doextra('autosize', false); }
        else if(ai=='autosize') { doextra(hw, undefined); }
        else if(ai.match(/^[xy]axis[0-9]*\.range\[[0|1]\]$/)) {
            doextra(p.parts[0]+'.autorange', false);
        }
        else if(ai.match(/^[xy]axis[0-9]*\.autorange$/)) {
            doextra([p.parts[0]+'.range[0]',p.parts[0]+'.range[1]'], undefined);
        }

        // toggling log without autorange: need to also recalculate ranges
        // logical XOR (ie will islog actually change)
        if(p.parts[1]=='type' && !gl[p.parts[0]].autorange && (gl[p.parts[0]].type=='log' ? vi!='log' : vi=='log')) {
            var ax = gl[p.parts[0]],
                r0 = ax.range[0],
                r1 = ax.range[1];
            if(vi=='log') {
                // if both limits are negative, autorange
                if(r0<0 && r1<0) { doextra(p.parts[0]+'.autorange',true); continue; }
                // if one is negative, set it to one millionth the other. TODO: find the smallest positive val?
                else if(r0<0) r0 = r1/1e6;
                else if(r1<0) r1 = r0/1e6;
                // now set the range values as appropriate
                doextra(p.parts[0]+'.range[0]', Math.log(r0)/Math.LN10);
                doextra(p.parts[0]+'.range[1]', Math.log(r1)/Math.LN10);
            }
            else {
                doextra(p.parts[0]+'.range[0]', Math.pow(10, r0));
                doextra(p.parts[0]+'.range[1]', Math.pow(10, r1));
            }
        }

        // handle axis reversal explicitly, as there's no 'reverse' flag
        if(p.parts[1]=='reverse') {
            gl[p.parts[0]].range.reverse();
            doplot=true;
        }
        // send annotation mods one-by-one through Annotations.draw(), don't set via nestedProperty
        // that's because add and remove are special
        else if(p.parts[0]=='annotations') {
            var anum = p.parts[1], anns = gl.annotations, anni = anns[anum]||{};
            // if p.parts is just an annotation number, and val is either 'add' or
            // an entire annotation obj to add, the undo is 'remove'
            // if val is 'remove' then undo is the whole annotation object
            if(p.parts.length==2) {
                if(aobj[ai]=='add' || $.isPlainObject(aobj[ai])) { undoit[ai]='remove'; }
                else if(aobj[ai]=='remove') {
                    if(anum==-1) {
                        undoit['annotations'] = anns;
                        delete undoit[ai];
                    }
                    else { undoit[ai]=anni; }
                }
                else { console.log('???',aobj); }
            }
            if((annAutorange(anni,'x') || annAutorange(anni,'y')) &&
                anum>=0 && (anum>=anns.length || anni.ref=='plot') &&
                ai.indexOf('color')==-1 && ai.indexOf('opacity')==-1) {
                    doplot = true;
            }
            Plotly.Annotations.draw(gd,anum,p.parts.slice(2).join('.'),aobj[ai]);
            delete aobj[ai];
        }
        // alter gd.layout
        else {
            // check whether we can short-circuit a full redraw
            if(p.parts[0].indexOf('legend')!=-1) { dolegend = true; }
            else if(ai.indexOf('title')!=-1) { doticks = true; }
            else if(p.parts[0].indexOf('bgcolor')!=-1) { dolayoutstyle = true; }
            else if(p.parts.length>1 && (
                p.parts[1].indexOf('tick')!=-1 ||
                p.parts[1].indexOf('exponent')!=-1 ||
                p.parts[1].indexOf('grid')!=-1 ||
                p.parts[1].indexOf('zeroline')!=-1)) { doticks = true; }
            else if(ai.indexOf('.linewidth')!=-1 && ai.indexOf('axis')!=-1) {
                doticks = dolayoutstyle = true;
            }
            else if(p.parts.length>1 && p.parts[1].indexOf('line')!=-1) {
                dolayoutstyle = true;
            }
            else if(p.parts.length>1 && p.parts[1]=='mirror') {
                doticks = dolayoutstyle = true;
            }
            else if(ai=='margin.pad') { doticks = dolayoutstyle = true; }
            // hovermode and dragmode don't need any redrawing, since they just
            // affect reaction to user input. everything else, assume full replot.
            else if(['hovermode','dragmode'].indexOf(ai)==-1) { doplot = true; }
            p.set(vi);
        }
    }
    // now all attribute mods are done, as are redo and undo so we can save them
    if(typeof plotUndoQueue=='function') {
        plotUndoQueue(gd,undoit,redoit,'relayout');
    }

    // calculate autosizing - if size hasn't changed, will remove h&w so we don't need to redraw
    if(aobj.autosize) { aobj=plotAutoSize(gd,aobj); }

    // redraw
    // first check if there's still anything to do
    var ak = Object.keys(aobj);
    if(doplot) {
        gd.layout = undefined; // force plot() to redo the
        Plotly.plot(gd,'',gl); // pass in the modified layout
    }
    else if(ak.length) {
        // if we didn't need to redraw entirely, just do the needed parts
        if(dolegend) {
            gl._infolayer.selectAll('.legend').remove();
            if(gl.showlegend) { Plotly.Legend.draw(gd); }
        }
        if(dolayoutstyle) { layoutStyles(gd); }
        if(doticks) {
            Plotly.Axes.doTicks(gd,'redraw');
            plots.titles(gd,'gtitle');
        }
    }
    $(gd).trigger('relayout.plotly',redoit);
};

function setGraphContainerHeight(gd) {
    if(!gd.mainsite) { return; }
    $gd = $(gd);
    var graphContainerHeight = $gd.innerHeight() - $gd.find('.tool-menu').innerHeight(),
        $themebar = $gd.find('.themebar'),
        $demobar = $gd.find('.demobar');

    if ($themebar.css('display') == 'block') {
        graphContainerHeight -= $themebar.innerHeight();
    }
    if ($demobar.css('display') == 'block') {
        graphContainerHeight -= $demobar.innerHeight();
    }

    $gd.find('.graph-container').css('height', graphContainerHeight);
}

function setGraphContainerScroll(gd) {
    if(!gd.mainsite) { return; }
    var $graphContainer = $(gd).find('.graph-container'),
        isGraphWiderThanContainer = gd.layout.width > parseInt($graphContainer.css('width'),10);

    if(gd && gd.tabtype=='plot' && $(gd).css('display')!='none') {
        if (gd.layout && (gd.layout.autosize || !isGraphWiderThanContainer)) {
            $graphContainer.removeClass('is-fixed-size');
        }
        else if (gd.layout && isGraphWiderThanContainer) {
            $graphContainer.addClass('is-fixed-size');
        }
    }
}

function plotAutoSize(gd, aobj) {
    var newheight, newwidth;
    if(gd.mainsite) {
        setGraphContainerHeight(gd);
        var gdBB = gd.layout._container.node().getBoundingClientRect();
        newheight = Math.round(gdBB.height*0.9);
        newwidth = Math.round(gdBB.width*0.9);
    }
    else {
        newheight = $(gd).height() || gd.layout.height || defaultLayout().height;
        newwidth = $(gd).width() || gd.layout.width || defaultLayout().width;
        // delete aobj.autosize;
    }

    if(Math.abs(gd.layout.width - newwidth) > 1 || Math.abs(gd.layout.height - newheight) > 1) {
        gd.layout.height = newheight;
        gd.layout.width = newwidth;
    }
    // if there's no size change, update layout but only restyle (different
    // element may get margin color)
    else if(gd.layout.autosize != 'initial') { // can't call layoutStyles for initial autosize
        delete(aobj.autosize);
        gd.layout.autosize = true;
        layoutStyles(gd);
    }
    return aobj;
}

// check whether to resize a tab (if it's a plot) to the container
plots.resize = function(gd) {
    if(typeof gd == 'string') { gd = document.getElementById(gd); }
    killPopovers();

    setGraphContainerHeight(gd);

    if(gd && gd.tabtype=='plot' && $(gd).css('display')!='none') {
        if(gd.redrawTimer) { clearTimeout(gd.redrawTimer); }
        gd.redrawTimer = setTimeout(function(){

            if ($(gd).css('display')=='none') { return; }

            if (gd.layout && gd.layout.autosize) {

                var oldchanged = gd.changed;
                gd.autoplay = true; // don't include this relayout in the undo queue
                Plotly.relayout(gd, {autosize:true});
                gd.changed = oldchanged; // autosizing doesn't count as a change
            }

            if(LIT) {
                hidebox();
                litebox();
            }
        }, 100);
    }

    setGraphContainerScroll(gd);
};

// -------------------------------------------------------
// makePlotFramework: Create the plot container and axes
// -------------------------------------------------------
function makePlotFramework(divid, layout) {
    // Get the container div: we will store all variables as properties of this div
    // (for extension to multiple graphs per page)
    // some callers send this in already by dom element

    var gd = (typeof divid == 'string') ? document.getElementById(divid) : divid,
        $gd = $(gd),
        gd3 = d3.select(gd);

    // test if this is on the main site or embedded
    gd.mainsite = Boolean($('#plotlyMainMarker').length);


    // Get the layout info - take the default and update it with any existing layout, then layout arg
    gd.layout=updateObject(gd.layout||defaultLayout(), layout||{});
    var gl = gd.layout;

    // Get subplots and see if we need to make any more axes
    var subplots = plots.getSubplots(gd);
    gl._plots = {};
    subplots.forEach(function(subplot) {
        var axmatch = subplot.match(/^(x[0-9]*)(y[0-9]*)$/);
        gl._plots[subplot] = {x: axmatch[1], y: axmatch[2]};
        [axmatch[1],axmatch[2]].forEach(function(axid,i) {
            var axname = Plotly.Axes.id2name(axid);
            if(!gl[axname]) {
                gl[axname] = Plotly.Axes.defaultAxis({
                    range:[-1,6],
                    title:'Click to enter '+axid.toUpperCase()+' axis title',
                    anchor:axmatch[2-i]
                });
            }
        });
    });

    Plotly.Axes.setTypes(gd);

    // graph container
    gl._container = gd3.selectAll('.graph-container').data([0]);
    gl._container.enter().append('div')
        .classed('graph-container',true)
        .classed('is-mainsite', gd.mainsite);

    // Make the svg container
    gl._paperdiv = gl._container.selectAll('.svg-container').data([0]);
    gl._paperdiv.enter().append('div')
        .classed('svg-container',true)
        .style('position','relative');

    // initial autosize
    if(gl.autosize=='initial') {
        setGraphContainerHeight(gd);
        plotAutoSize(gd,{});
        gl.autosize=true;
    }
    // Make the graph containers
    // start fresh each time we get here, so we know the order comes out right
    // rather than enter/exit which can muck up the order
    gl._paperdiv.selectAll('svg').remove();
    gl._paper = gl._paperdiv.append('svg')
        .attr('xmlns','http://www.w3.org/2000/svg')
        .attr('xmlns:xmlns:xlink','http://www.w3.org/1999/xlink'); // odd d3 quirk - need namespace twice??

    // create all the layers in order, so we know they'll stay in order
    // TODO: This will work fine for subplots and insets, but for overlaid plots (second y axis etc)
    // it will mess up - background will completely cover the first one, and even if we force that
    // to be transparent, the grid will be on top of the first one's data
    // One solution: make ax.overlays point to another axis if we want this behavior
    // another (less flexible): just look for subplots with identical x and y domains to coalesce
    var overlays = [];
    gl._paper.selectAll('g.subplot').data(subplots)
      .enter().append('g')
        .classed('subplot',true)
        .each(function(subplot){
            var plotinfo = gl._plots[subplot],
                plotgroup = d3.select(this).classed(subplot,true);
            plotinfo.id = subplot;
            // references to the axis objects controlling this subplot
            plotinfo.x = Plotly.Axes.getFromId(gd,subplot,'x');
            plotinfo.y = Plotly.Axes.getFromId(gd,subplot,'y');
            // references to any subplots overlaid on this one
            plotinfo.overlays = [];

            // is this subplot overlaid on another?
            // ax.overlaying is the id of another axis of the same dimension that this one overlays
            // to be an overlaid subplot, the main plot must exist
            var overlaid = false;
            if(plotinfo.x.overlaying || plotinfo.y.overlaying) {
                var xa2 = Plotly.Axes.getFromId(gd,plotinfo.x.overlaying) || plotinfo.x,
                    ya2 = Plotly.Axes.getFromId(gd,plotinfo.y.overlaying) || plotinfo.y,
                    mainplot = xa2._id+ya2._id;
                if(subplots.indexOf(mainplot)!=-1) { overlaid = mainplot; }

                // for now force overlays to overlay completely... so they can drag
                // together correctly and share backgrounds. Later perhaps we make
                // separate axis domain and tick/line domain or something, so they can
                // still share the (possibly larger) dragger and background but don't
                // have to both be drawn over that whole domain
                plotinfo.x.domain = xa2.domain.slice();
                plotinfo.y.domain = ya2.domain.slice();
            }
            if(overlaid) {
                // mainplot is the subplot id of the one we're overlaying on
                plotinfo.mainplot = overlaid;
                overlays.push(plotinfo);
            }
            else {
                // main subplot - make the components of the plot and containers for overlays
                plotinfo.bg = plotgroup.append('rect')
                    .attr('stroke-width',0);
                plotinfo.gridlayer = plotgroup.append('g');
                plotinfo.overgrid = plotgroup.append('g');
                plotinfo.zerolinelayer = plotgroup.append('g');
                plotinfo.overzero = plotgroup.append('g');
                plotinfo.plot = plotgroup.append('svg')
                    .attr('preserveAspectRatio','none')
                    .style('fill','none');
                plotinfo.overplot = plotgroup.append('g');
                plotinfo.xlines = plotgroup.append('path')
                    .style('fill','none').classed('crisp',true);
                plotinfo.ylines = plotgroup.append('path')
                    .style('fill','none').classed('crisp',true);
                plotinfo.overlines = plotgroup.append('g');
                plotinfo.axislayer = plotgroup.append('g');
                plotinfo.overaxes = plotgroup.append('g');

                // make separate drag layers for each subplot, but append them to paper rather than
                // the plot groups, so they end up on top of the rest
            }
            plotinfo.draglayer = gl._paper.append('g');
        });

    // now make the components of overlaid subplots
    // overlays don't have backgrounds, and append all their other components to the corresponding
    // extra groups of their main plots. As shown here, the overlays will do just that, have
    // each component overlaid on the corresponding component of the main plot
    overlays.forEach(function(plotinfo) {
        var mainplot = gl._plots[plotinfo.mainplot];
        mainplot.overlays.push(plotinfo);
        plotinfo.gridlayer = mainplot.overgrid.append('g');
        plotinfo.zerolinelayer = mainplot.overzero.append('g');
        plotinfo.plot = mainplot.overplot.append('svg')
            .attr('preserveAspectRatio','none')
            .style('fill','none');
        plotinfo.xlines = mainplot.overlines.append('path')
            .style('fill','none').classed('crisp',true);
        plotinfo.ylines = mainplot.overlines.append('path')
            .style('fill','none').classed('crisp',true);
        plotinfo.axislayer = mainplot.overaxes.append('g');
    });

    // single info (legend, annotations) and hover layers for the whole plot
    gl._infolayer = gl._paper.append('g');
    gl._hoverlayer = gl._paper.append('g');

    // position and style the containers, make main title
    layoutStyles(gd);

    // make the ticks, grids, and axis titles
    Plotly.Axes.doTicks(gd,'redraw');

    // make the axis drag objects and hover effects
    Plotly.Fx.init(gd);
}

// layoutStyles: styling for plot layout elements
function layoutStyles(gd) {
    var gl = gd.layout;

    Plotly.Heatmap.margin(gd); // check for heatmaps w/ colorscales, adjust margin accordingly

    // adjust margins for outside legends
    // gl.margin is the requested margin, gl._size has margins and plotsize after adjustment
    gl._size = {
        l: gl.margin.l-(gd.lw<0 ? gd.lw : 0),
        r: gl.margin.r+(gd.lw>0 ? gd.lw : 0),
        t: gl.margin.t+(gd.lh>0 ? gd.lh : 0),
        b: gl.margin.b-(gd.lh<0 ? gd.lh : 0),
        p: gl.margin.pad };

    var gs = gl._size;
    gs.w = gl.width-gs.l-gs.r;
    gs.h = gl.height-gs.t-gs.b;

    // clear axis line positions, to be set in the subplot loop below
    Plotly.Axes.list(gd).forEach(function(ax){ ax._linepositions = {}; });

    gl._paperdiv.style({
        width: gl.width+'px',
        height: gl.height+'px',
        background: gl.paper_bgcolor
    });
    gl._paper.call(Plotly.Drawing.setSize, gl.width, gl.height);

    var freefinished = [];
    gl._paper.selectAll('g.subplot').each(function(subplot) {
        var plotinfo = gl._plots[subplot],
            xa = plotinfo.x,
            ya = plotinfo.y;
        xa.setScale(); // this may already be done... not sure
        ya.setScale();

        if(plotinfo.bg) {
            plotinfo.bg
                .call(Plotly.Drawing.setRect, xa._offset-gs.p, ya._offset-gs.p,
                    xa._length+2*gs.p, ya._length+2*gs.p)
                .call(Plotly.Drawing.fillColor, gl.plot_bgcolor);
        }
        plotinfo.plot
            .call(Plotly.Drawing.setRect, xa._offset, ya._offset, xa._length, ya._length);

        var xlw = $.isNumeric(xa.linewidth) ? xa.linewidth : 1,
            ylw = $.isNumeric(ya.linewidth) ? ya.linewidth : 1,

            xp = gs.p+ylw,
            xpathPrefix = 'M'+(xa._offset-xp)+',',
            xpathSuffix = 'h'+(xa._length+2*xp),
            showfreex = xa.anchor=='free' && freefinished.indexOf(xa._id)==-1,
            freeposx = gs.t+gs.h*(1-(xa.position||0))+((xlw/2)%1),
            showbottom = (xa.anchor==ya._id && (xa.mirror||xa.side!='top')) ||
                xa.mirror=='all' || xa.mirror=='allticks' ||
                (xa.mirrors && xa.mirrors[ya._id+'bottom']),
            bottompos = ya._offset+ya._length+gs.p+xlw/2,
            showtop = (xa.anchor==ya._id && (xa.mirror||xa.side=='top')) ||
                xa.mirror=='all' || xa.mirror=='allticks' ||
                (xa.mirrors && xa.mirrors[ya._id+'top']),
            toppos = ya._offset-gs.p-xlw/2,

            yp = gs.p, // shorten y axis lines so they don't overlap x axis lines
            ypbottom = showbottom ? 0 : xlw, // except where there's no x line TODO: this gets more complicated with multiple x and y axes...
            yptop = showtop ? 0 : xlw,
            ypathSuffix = ','+(ya._offset-yp-yptop)+'v'+(ya._length+2*yp+yptop+ypbottom),
            showfreey = ya.anchor=='free' && freefinished.indexOf(ya._id)==-1,
            freeposy = gs.l+gs.w*(ya.position||0)+((ylw/2)%1),
            showleft = (ya.anchor==xa._id && (ya.mirror||ya.side!='right')) ||
                ya.mirror=='all' || ya.mirror=='allticks' ||
                (ya.mirrors && ya.mirrors[xa._id+'left']),
            leftpos = xa._offset-gs.p-ylw/2,
            showright = (ya.anchor==xa._id && (ya.mirror||ya.side=='right')) ||
                ya.mirror=='all' || ya.mirror=='allticks' ||
                (ya.mirrors && ya.mirrors[xa._id+'right']),
            rightpos = xa._offset+xa._length+gs.p+ylw/2;

        // save axis line positions for ticks, draggers, etc to reference
        // each subplot gets an entry [left or bottom, right or top, free, main]
        // main is the position at which to draw labels and draggers, if any
        xa._linepositions[subplot] = [
            showbottom ? bottompos : undefined,
            showtop ? toppos : undefined,
            showfreex ? freeposx : undefined
        ];
        if(xa.anchor==ya._id) {
            xa._linepositions[subplot][3] = xa.side=='top' ? toppos : bottompos;
        }
        else if(showfreex) {
            xa._linepositions[subplot][3] = freeposx;
        }

        ya._linepositions[subplot] = [
            showleft ? leftpos : undefined,
            showright ? rightpos : undefined,
            showfreey ? freeposy : undefined
        ];
        if(ya.anchor==xa._id) {
            ya._linepositions[subplot][3] = ya.side=='right' ? rightpos : leftpos;
        }
        else if(showfreey) {
            ya._linepositions[subplot][3] = freeposy;
        }

        plotinfo.xlines
            .attr('d',(
                (showbottom ? (xpathPrefix+bottompos+xpathSuffix) : '') +
                (showtop ? (xpathPrefix+toppos+xpathSuffix) : '') +
                (showfreex ? (xpathPrefix+freeposx+xpathSuffix) : '')) || 'M0,0') // so it doesn't barf with no lines shown
            .attr('stroke-width',xlw)
            .call(Plotly.Drawing.strokeColor,xa.showline ? xa.linecolor : 'rgba(0,0,0,0)');
        plotinfo.ylines
            .attr('d',(
                (showleft ? ('M'+leftpos+ypathSuffix) : '') +
                (showright ? ('M'+rightpos+ypathSuffix) : '') +
                (showfreey ? ('M'+freeposy+ypathSuffix) : '')) || 'M0,0')
            .attr('stroke-width',ylw)
            .call(Plotly.Drawing.strokeColor,ya.showline ? ya.linecolor : 'rgba(0,0,0,0)');

        // mark free axes as displayed, so we don't draw them again
        if(showfreex) { freefinished.push(xa._id); }
        if(showfreey) { freefinished.push(ya._id); }
    });
    plots.titles(gd,'gtitle');

    Plotly.Fx.modeBar(gd);

    setGraphContainerScroll(gd);

    return gd;
}

// titles - (re)draw titles on the axes and plot
// title can be 'xtitle', 'ytitle', 'gtitle',
//  or empty to draw all
plots.titles = function(gd,title) {
    var options;
    if(typeof gd == 'string') { gd = document.getElementById(gd); }
    if(!title) {
        Plotly.Axes.list(gd).forEach(function(ax) {
            plots.titles(gd,ax._id+'title');
        });
        plots.titles(gd,'gtitle');
        return;
    }
<<<<<<< HEAD
    var gl=gd.layout,gs=gl._size,
        axletter = title.charAt(0),
        cont = gl[Plotly.Axes.id2name(title.replace('title',''))] || gl,
        x,y,w,h,transform='',attr={},xa,ya,
        name = (cont._id||axletter).toUpperCase()+' axis',
        font = cont.titlefont.family || gl.font.family || 'Arial',
        fontSize = cont.titlefont.size || (gl.font.size*1.2) || 14,
        fontColor = cont.titlefont.color || gl.font.color || '#000';
    if(axletter=='x'){
        xa = cont;
        ya = (xa.anchor=='free') ?
            {_offset:gs.l+(1-(xa.position||0))*gs.h, _length:0} :
            Plotly.Axes.getFromId(gd, xa.anchor);
        x = xa._offset+xa._length/2;
        y = (xa.side=='top') ?
            ya._offset- 15-fontSize*0.5 :
            ya._offset+ya._length + 15+fontSize;
        w = xa._length/2;
        h = fontSize;
=======

    function getAxisSize(_axis, _which){
        var textSizes = _axis.axislayer.selectAll('text.'+_which+'tick')[0]
            .map(function(d, i){ return d.getBBox()[(_which === 'x')? 'height' : 'width']; });
        return d3.max(textSizes) || 0;
    };

    var gl=gd.layout,gm=gd.margin,
        h,x,y,w,cont,name,font,fontSize,fontColor,transform='',attr={};
    if(title=='xtitle'){
        cont = gl.xaxis;
        name = 'X axis';
        font = gl.xaxis.titlefont.family || gl.font.family || 'Arial';
        fontSize = gl.xaxis.titlefont.size || (gl.font.size*1.2) || 14;
        fontColor = gl.xaxis.titlefont.color || gl.font.color || '#000';
        x = (gl.width+gm.l-gm.r)/2;
        y = gl.height+(gd.lh<0 ? gd.lh : 0) - 14*2.25;
        w = gd.plotwidth/2;
        h = 14;
        var axisH = getAxisSize(gd, 'x') + cont.ticklen;
        options = {horizontalAlign: 'center', verticalAlign: 'bottom', horizontalMargin: -gm.r + gm.l, verticalMargin: fontSize + 4 + axisH, orientation: 'under'};
>>>>>>> 33c429a8
    }
    else if(axletter=='y'){
        ya = cont;
        xa = (ya.anchor=='free') ?
            {_offset:gs.t+(ya.position||0)*gs.w, _length:0} :
            Plotly.Axes.getFromId(gd, ya.anchor);
        y = ya._offset+ya._length/2;
        x = (ya.side=='right') ?
            xa._offset+xa._length + 15+fontSize :
            xa._offset - 15-fontSize*0.5;
        w = fontSize;
        h = ya._length/2;
        transform = 'rotate(-90,x,y)';
        attr = {center: 0};
        var axisW = getAxisSize(gd, 'y');
        options = {horizontalAlign: 0, verticalAlign: 'center', horizontalMargin: 0, verticalMargin: gm.l / 2 - axisW - fontSize*2 , rotate: -90};
    }
    else{
        name = 'Plot';
        fontSize = gl.titlefont.size || gl.font.size*1.4 || 16;
        x = gl.width/2;
        y = gl.margin.t/2;
        w = gl.width/2;
<<<<<<< HEAD
        h = fontSize;
    }

    gl._infolayer.select('.'+title).remove();
    var el=gl._infolayer.append('text').attr('class',title)
        .call(Plotly.Drawing.setPosition, x, y)
        .call(Plotly.Drawing.font,font,fontSize,fontColor)
        .attr('text-anchor','middle')
        .attr('transform',transform.replace('x',x).replace('y',y));
    // don't allow editing on embedded graphs
    if(gd.mainsite) { el.on('click',function(){ Plotly.Fx.autoGrowInput(this); }); }

    var txt=cont.title;
    if(txt.match(/^Click to enter (Plot |[XY][0-9]* axis )?title$/)) {
        if(gd.mainsite) { el.style('fill','#999'); } // cues in gray
        else { txt=''; } // don't show cues in embedded plots
=======
        h = 16;
        options = {horizontalAlign: 'center', verticalAlign: 'top', horizontalMargin: -gm.r, verticalMargin: gl.margin.t / 2};
    }

    var opacity = 1;
    var txt = cont.title;
    if(cont.unit) txt += ' ('+cont.unit+')';
    if(txt === '') opacity = 0;
    if(txt === 'Click to enter '+name+' title') opacity = 0.2;

    gd.infolayer.select('.'+title).remove();
    var el = gd.infolayer.append('text').attr('class', title).text(txt);

    function titleLayout(){
        var bg = d3.select(gd).select('svg>rect');
        var titleEl = this
            .style({'font-family': font, 'font-size': fontSize, fill: fontColor, opacity: opacity})
            .call(d3.plugly.convertToTspans)
            .call(d3.plugly.alignSVGWith(bg, options));

        if(options.rotate){
            titleEl.attr({
                'text-anchor': 'middle', x: 0,
                transform: 'translate(' + [x, y] + ') rotate(' + options.rotate + ')'
            });
        }
>>>>>>> 33c429a8
    }

    el.attr({'data-unformatted': txt})
        .call(titleLayout);

    function setPlaceholder(){
        opacity = 0;
        txt = 'Click to enter '+name+' title';
        gd.infolayer.select('.'+title)
            .attr({'data-unformatted': txt})
            .text('Click to enter '+name+' title')
            .on('mouseover.opacity',function(){d3.select(this).transition().duration(100).style('opacity',1);})
            .on('mouseout.opacity',function(){d3.select(this).transition().duration(1000).style('opacity',0);});
    }

    if(!txt) setPlaceholder();

    if(gd.mainsite){ // don't allow editing on embedded graphs
        el.call(d3.plugly.makeEditable)
            .on('edit', function(text){
                cont.title = txt = text;
                this.attr({'data-unformatted': text})
                if(!text) setPlaceholder();
                else if(text != 'Click to enter '+name+' title') opacity = 1;
                this.call(titleLayout);
            })
            .on('cancel', function(text){
                var txt = this.attr('data-unformatted');
                this.text(txt).call(titleLayout);
            })
            .on('input', function(d, i){
                var bg = d3.select(gd).select('svg>rect');
                this.text(d || ' ').call(d3.plugly.alignSVGWith(bg, options));
            });
    }
    else if(!txt || txt === 'Click to enter '+name+' title') el.remove();

    // move axis labels out of the way, if possible, when tick labels interfere
<<<<<<< HEAD
    if(title=='gtitle') { return; }
    var titlebb=el.node().getBoundingClientRect(),
        paperbb=gl._paperdiv.node().getBoundingClientRect(),
        lbb, tickedge;
    if(axletter=='x'){
        tickedge=xa.side=='top' ? paperbb.bottom : paperbb.top;
        gl._paper.selectAll('text.'+xa._id+'tick').each(function(){
            lbb=this.getBoundingClientRect();
            if(Plotly.Lib.bBoxIntersect(titlebb,lbb)) {
                if(xa.side=='top') {
                    tickedge = Plotly.Lib.constrain(tickedge,paperbb.top,lbb.top-titlebb.height);
                }
                else {
                    tickedge = Plotly.Lib.constrain(tickedge,lbb.bottom,paperbb.bottom-titlebb.height);
                }
            }
        });
        if(xa.side=='top' ? tickedge<titlebb.top : tickedge>titlebb.top) {
            el.attr('transform','translate(0,'+(tickedge-titlebb.top)+') '+el.attr('transform'));
        }
    }
    else if(axletter=='y'){
        tickedge=ya.side=='right' ? paperbb.left : paperbb.right;
        gl._paper.selectAll('text.'+ya._id+'tick').each(function(){
            lbb=this.getBoundingClientRect();
            if(Plotly.Lib.bBoxIntersect(titlebb,lbb)) {
                if(ya.side=='right') {
                    tickedge = Plotly.Lib.constrain(tickedge,lbb.right+titlebb.width,paperbb.right);
                }
                else {
                    tickedge=Plotly.Lib.constrain(tickedge,paperbb.left+titlebb.width,lbb.left);
                }
            }
        });
        if(ya.side=='right' ? tickedge>titlebb.right : tickedge<titlebb.right) {
            el.attr('transform','translate('+(tickedge-titlebb.right)+') '+el.attr('transform'));
        }
    }
=======
//    if(title=='gtitle') { return; }
//    var titlebb=el.node().getBoundingClientRect(),
//        paperbb=gd.paperdiv.node().getBoundingClientRect(),
//        lbb, tickedge;
//    if(title=='xtitle'){
//        tickedge=0;
//        labels=gd.axislayer.selectAll('text.xtick').each(function(){
//            lbb=this.getBoundingClientRect();
//            if(Plotly.Lib.bBoxIntersect(titlebb,lbb)) {
//                tickedge=Plotly.Lib.constrain(tickedge,lbb.bottom,paperbb.bottom-titlebb.height);
//            }
//        });
//        if(tickedge>titlebb.top) {
//            el.attr('transform','translate(0,'+(tickedge-titlebb.top)+') '+el.attr('transform'));
//        }
//    }
//    else if(title=='ytitle'){
//        tickedge=screen.width;
//        gd.axislayer.selectAll('text.ytick').each(function(){
//            lbb=this.getBoundingClientRect();
//            if(Plotly.Lib.bBoxIntersect(titlebb,lbb)) {
//                tickedge=Plotly.Lib.constrain(tickedge,paperbb.left+titlebb.width,lbb.left);
//            }
//        });
//        if(tickedge<titlebb.right) {
//            el.attr('transform','translate('+(tickedge-titlebb.right)+') '+el.attr('transform'));
//        }
//    }
>>>>>>> 33c429a8
};

// ----------------------------------------------------
// Utility functions
// ----------------------------------------------------

// getSubplots - extract all combinations of axes we need to make plots for
// as an array of items like 'xy', 'x2y', 'x2y2'...
// sorted by x (x,x2,x3...) then y
// optionally restrict to only subplots containing axis object ax
// looks both for combinations of x and y found in the data and at axes and their anchors

plots.getSubplots = function(gd,ax) {
    var data = gd.data, subplots = [];

    if(ax && !ax._id) { Plotly.Axes.initAxis(gd,ax); }

    // look for subplots in the data
    (data||[]).forEach(function(d) {
        var xid = (d.xaxis||'x'),
            yid = (d.yaxis||'y'),
            subplot = xid+yid;
        if(ax && ax._id!=xid && ax._id!=yid) { return; }
        if(subplots.indexOf(subplot)==-1) { subplots.push(subplot); }
    });

    // look for subplots in the axes/anchors, so that we at least draw all axes
    Plotly.Axes.list(gd).forEach(function(ax2) {
        if(!ax2._id) { Plotly.Axes.initAxis(gd,ax2); }
        var ax2letter = ax2._id.charAt(0),
            ax3id = ax2.anchor=='free' ? {x:'y',y:'x'}[ax2letter] : ax2.anchor,
            ax3 = Plotly.Axes.getFromId(gd,ax3id);

        // if a free axis is already represented in the data, ignore it
        if(ax2.anchor=='free' &&
            subplots.filter(function(sp) { return sp.indexOf(ax2._id)!=-1; }).length) {
                return;
        }

        if(!ax3) {
            console.log('warning: couldnt find anchor '+ax3id+' for axis '+ax2._id);
            return;
        }
        if(ax && ax2!==ax && ax3!==ax) { return; }

        var subplot = ax2letter=='x' ? (ax2._id+ax3._id) : (ax3._id+ax2._id);
        if(subplots.indexOf(subplot)==-1) { subplots.push(subplot); }
    });

    if(!subplots.length) {
        console.log('Warning! No subplots found - missing axes?');
    }

    var spmatch = /^x([0-9]*)y([0-9]*)$/;
    return subplots.filter(function(sp) { return sp.match(spmatch); })
        .sort(function(a,b) {
            var amatch = a.match(spmatch),
                bmatch = b.match(spmatch);
            if(!amatch) { return false; }
            if(!bmatch) { return true; }
            if(amatch[1]==bmatch[1]) { return Number(amatch[2]||0)>Number(bmatch[2]||0); }
            return Number(amatch[1]||0)>Number(bmatch[1]||0);
        });
};

// graphJson - jsonify the graph data and layout
plots.graphJson = function(gd, dataonly, mode){
    if(typeof gd == 'string') { gd = document.getElementById(gd); }
    var obj = { data:(gd.data||[]).map(function(v){ return stripObj(v,mode); }) };
    if(!dataonly) { obj.layout = stripObj(gd.layout,mode); }
    return JSON.stringify(obj);
};

// stripObj - used by graphJson to create a copy of an object, stripped as requested by mode.
// mode:
//      keepref (default): remove data for which there's a src present, ie if there's
//          xsrc present (and xsrc is well-formed, ie has : and some chars before it), strip out x
//      keepdata: remove all src tags, don't remove the data itself
//      keepall: keep data and src
// needs to recurse because some src can be inside sub-objects
// also strips out functions and private (start with _) elements
// so we can add temporary things to data and layout that don't get saved
function stripObj(d,mode) {
    if(typeof d == 'function') { return null; }
    if(!$.isPlainObject(d)) { return d; }

    var o={}, v;
    function s2(v2) { return stripObj(v2,mode); }
    for(v in d) {
        // remove private elements and functions - _ is for private, [ is a mistake ie [object Object]
        if(typeof d[v]=='function' || ['_','['].indexOf(v.charAt(0))!=-1) { continue; }
        // look for src/data matches and remove the appropriate one
        if(mode=='keepdata') {
            // keepdata: remove all ...src tags
            if(v.substr(v.length-3)=='src') { continue; }
        }
        else if(mode!='keepall') {
            // keepref: remove sourced data but only if the source tag is well-formed
            var src = d[v+'src'];
            if(typeof src=='string' && src.indexOf(':')>0) { continue; }
        }
        // OK, we're including this... recurse into objects, copy arrays
        if($.isPlainObject(d[v])) { o[v] = stripObj(d[v],mode); }
        else if($.isArray(d[v])) { o[v] = d[v].map(s2); }
        else { o[v] = d[v]; }
    }
    return o;
}

uoStack=[];
// updateObject: merge objects i and up recursively into a new object (o)
// one difference with $.extend is that we coerce updated values to numbers
// if the original value was a number
function updateObject(i,up) {
    if(!$.isPlainObject(up)) { return i; }
    var o = uoStack[uoStack.push({})-1], // seems like JS doesn't fully implement recursion... if I say o={} here then each level destroys the previous.
        key;
    for(key in i) { o[key]=i[key]; }
    for(key in up) {
        if($.isPlainObject(up[key])) {
            o[key]=updateObject($.isPlainObject(i[key]) ? i[key] : {}, up[key]);
        }
        // if the initial object had a number and the update can be a number, coerce it
        else if($.isNumeric(i[key]) && $.isNumeric(up[key])) { o[key] = Number(up[key]); }
        else { o[key] = up[key]; }
    }
    return uoStack.pop();
}

function alert_repl(func_name, data) {
    if (window.ws && window.ws.confirmedReady) {
        func = (func_name ? JSON.stringify(func_name) : 'None');
        data = JSON.stringify(data);
        send_invisible('hermes(' + func + ',' + data + ')');
    }
}

}()); // end Plots object definition<|MERGE_RESOLUTION|>--- conflicted
+++ resolved
@@ -1607,15 +1607,43 @@
         plots.titles(gd,'gtitle');
         return;
     }
-<<<<<<< HEAD
+
+    function getAxisSize(_axis, _which){
+        var textSizes = d3.select(_axis).selectAll('text.'+_which+'tick')[0]
+            .map(function(d, i){ return d.getBBox()[(_which.charAt(0) === 'x')? 'height' : 'width']; });
+        return d3.max(textSizes) || 0;
+    }
+
+// <<<<<<< HEAD
+    // var gl=gd.layout,gs=gl._size,
+    //     axletter = title.charAt(0),
+    //     cont = gl[Plotly.Axes.id2name(title.replace('title',''))] || gl,
+    //     x,y,w,h,transform='',attr={},xa,ya,
+    //     name = (cont._id||axletter).toUpperCase()+' axis',
+    //     font = cont.titlefont.family || gl.font.family || 'Arial',
+    //     fontSize = cont.titlefont.size || (gl.font.size*1.2) || 14,
+    //     fontColor = cont.titlefont.color || gl.font.color || '#000';
+    // if(axletter=='x'){
+    //     xa = cont;
+    //     ya = (xa.anchor=='free') ?
+    //         {_offset:gs.l+(1-(xa.position||0))*gs.h, _length:0} :
+    //         Plotly.Axes.getFromId(gd, xa.anchor);
+    //     x = xa._offset+xa._length/2;
+    //     y = (xa.side=='top') ?
+    //         ya._offset- 15-fontSize*0.5 :
+    //         ya._offset+ya._length + 15+fontSize;
+    //     w = xa._length/2;
+    //     h = fontSize;
+// =======
+
     var gl=gd.layout,gs=gl._size,
         axletter = title.charAt(0),
         cont = gl[Plotly.Axes.id2name(title.replace('title',''))] || gl,
-        x,y,w,h,transform='',attr={},xa,ya,
         name = (cont._id||axletter).toUpperCase()+' axis',
         font = cont.titlefont.family || gl.font.family || 'Arial',
         fontSize = cont.titlefont.size || (gl.font.size*1.2) || 14,
-        fontColor = cont.titlefont.color || gl.font.color || '#000';
+        fontColor = cont.titlefont.color || gl.font.color || '#000',
+        x,y,w,h,transform='',attr={},xa,ya;
     if(axletter=='x'){
         xa = cont;
         ya = (xa.anchor=='free') ?
@@ -1627,29 +1655,9 @@
             ya._offset+ya._length + 15+fontSize;
         w = xa._length/2;
         h = fontSize;
-=======
-
-    function getAxisSize(_axis, _which){
-        var textSizes = _axis.axislayer.selectAll('text.'+_which+'tick')[0]
-            .map(function(d, i){ return d.getBBox()[(_which === 'x')? 'height' : 'width']; });
-        return d3.max(textSizes) || 0;
-    };
-
-    var gl=gd.layout,gm=gd.margin,
-        h,x,y,w,cont,name,font,fontSize,fontColor,transform='',attr={};
-    if(title=='xtitle'){
-        cont = gl.xaxis;
-        name = 'X axis';
-        font = gl.xaxis.titlefont.family || gl.font.family || 'Arial';
-        fontSize = gl.xaxis.titlefont.size || (gl.font.size*1.2) || 14;
-        fontColor = gl.xaxis.titlefont.color || gl.font.color || '#000';
-        x = (gl.width+gm.l-gm.r)/2;
-        y = gl.height+(gd.lh<0 ? gd.lh : 0) - 14*2.25;
-        w = gd.plotwidth/2;
-        h = 14;
-        var axisH = getAxisSize(gd, 'x') + cont.ticklen;
-        options = {horizontalAlign: 'center', verticalAlign: 'bottom', horizontalMargin: -gm.r + gm.l, verticalMargin: fontSize + 4 + axisH, orientation: 'under'};
->>>>>>> 33c429a8
+        var axisH = getAxisSize(gd, xa._id) + cont.ticklen;
+        options = {horizontalAlign: 'center', verticalAlign: 'bottom', horizontalMargin: -gs.r + gs.l, verticalMargin: fontSize + 4 + axisH, orientation: 'under'};
+// >>>>>>> master
     }
     else if(axletter=='y'){
         ya = cont;
@@ -1664,8 +1672,8 @@
         h = ya._length/2;
         transform = 'rotate(-90,x,y)';
         attr = {center: 0};
-        var axisW = getAxisSize(gd, 'y');
-        options = {horizontalAlign: 0, verticalAlign: 'center', horizontalMargin: 0, verticalMargin: gm.l / 2 - axisW - fontSize*2 , rotate: -90};
+        var axisW = getAxisSize(gd, ya._id);
+        options = {horizontalAlign: 0, verticalAlign: 'center', horizontalMargin: 0, verticalMargin: gs.l / 2 - axisW - fontSize*2 , rotate: -90};
     }
     else{
         name = 'Plot';
@@ -1673,26 +1681,26 @@
         x = gl.width/2;
         y = gl.margin.t/2;
         w = gl.width/2;
-<<<<<<< HEAD
+// <<<<<<< HEAD
+//         h = fontSize;
+//     }
+
+//     gl._infolayer.select('.'+title).remove();
+//     var el=gl._infolayer.append('text').attr('class',title)
+//         .call(Plotly.Drawing.setPosition, x, y)
+//         .call(Plotly.Drawing.font,font,fontSize,fontColor)
+//         .attr('text-anchor','middle')
+//         .attr('transform',transform.replace('x',x).replace('y',y));
+//     // don't allow editing on embedded graphs
+//     if(gd.mainsite) { el.on('click',function(){ Plotly.Fx.autoGrowInput(this); }); }
+
+//     var txt=cont.title;
+//     if(txt.match(/^Click to enter (Plot |[XY][0-9]* axis )?title$/)) {
+//         if(gd.mainsite) { el.style('fill','#999'); } // cues in gray
+//         else { txt=''; } // don't show cues in embedded plots
+// =======
         h = fontSize;
-    }
-
-    gl._infolayer.select('.'+title).remove();
-    var el=gl._infolayer.append('text').attr('class',title)
-        .call(Plotly.Drawing.setPosition, x, y)
-        .call(Plotly.Drawing.font,font,fontSize,fontColor)
-        .attr('text-anchor','middle')
-        .attr('transform',transform.replace('x',x).replace('y',y));
-    // don't allow editing on embedded graphs
-    if(gd.mainsite) { el.on('click',function(){ Plotly.Fx.autoGrowInput(this); }); }
-
-    var txt=cont.title;
-    if(txt.match(/^Click to enter (Plot |[XY][0-9]* axis )?title$/)) {
-        if(gd.mainsite) { el.style('fill','#999'); } // cues in gray
-        else { txt=''; } // don't show cues in embedded plots
-=======
-        h = 16;
-        options = {horizontalAlign: 'center', verticalAlign: 'top', horizontalMargin: -gm.r, verticalMargin: gl.margin.t / 2};
+        options = {horizontalAlign: 'center', verticalAlign: 'top', horizontalMargin: -gs.r, verticalMargin: gl.margin.t / 2};
     }
 
     var opacity = 1;
@@ -1701,11 +1709,12 @@
     if(txt === '') opacity = 0;
     if(txt === 'Click to enter '+name+' title') opacity = 0.2;
 
-    gd.infolayer.select('.'+title).remove();
-    var el = gd.infolayer.append('text').attr('class', title).text(txt);
+    gl._infolayer.select('.'+title).remove();
+    var el = gl._infolayer.append('text').attr('class', title).text(txt);
 
     function titleLayout(){
-        var bg = d3.select(gd).select('svg>rect');
+        // TODO: this only works for a single subplot... perhaps union all subplots?
+        var bg = d3.select(gd).select('svg>g>rect');
         var titleEl = this
             .style({'font-family': font, 'font-size': fontSize, fill: fontColor, opacity: opacity})
             .call(d3.plugly.convertToTspans)
@@ -1717,7 +1726,7 @@
                 transform: 'translate(' + [x, y] + ') rotate(' + options.rotate + ')'
             });
         }
->>>>>>> 33c429a8
+// >>>>>>> master
     }
 
     el.attr({'data-unformatted': txt})
@@ -1726,7 +1735,7 @@
     function setPlaceholder(){
         opacity = 0;
         txt = 'Click to enter '+name+' title';
-        gd.infolayer.select('.'+title)
+        gl._infolayer.select('.'+title)
             .attr({'data-unformatted': txt})
             .text('Click to enter '+name+' title')
             .on('mouseover.opacity',function(){d3.select(this).transition().duration(100).style('opacity',1);})
@@ -1739,7 +1748,7 @@
         el.call(d3.plugly.makeEditable)
             .on('edit', function(text){
                 cont.title = txt = text;
-                this.attr({'data-unformatted': text})
+                this.attr({'data-unformatted': text});
                 if(!text) setPlaceholder();
                 else if(text != 'Click to enter '+name+' title') opacity = 1;
                 this.call(titleLayout);
@@ -1749,82 +1758,82 @@
                 this.text(txt).call(titleLayout);
             })
             .on('input', function(d, i){
-                var bg = d3.select(gd).select('svg>rect');
+                var bg = d3.select(gd).select('svg>g>rect'); // TODO: see titleLayout above
                 this.text(d || ' ').call(d3.plugly.alignSVGWith(bg, options));
             });
     }
     else if(!txt || txt === 'Click to enter '+name+' title') el.remove();
 
     // move axis labels out of the way, if possible, when tick labels interfere
-<<<<<<< HEAD
-    if(title=='gtitle') { return; }
-    var titlebb=el.node().getBoundingClientRect(),
-        paperbb=gl._paperdiv.node().getBoundingClientRect(),
-        lbb, tickedge;
-    if(axletter=='x'){
-        tickedge=xa.side=='top' ? paperbb.bottom : paperbb.top;
-        gl._paper.selectAll('text.'+xa._id+'tick').each(function(){
-            lbb=this.getBoundingClientRect();
-            if(Plotly.Lib.bBoxIntersect(titlebb,lbb)) {
-                if(xa.side=='top') {
-                    tickedge = Plotly.Lib.constrain(tickedge,paperbb.top,lbb.top-titlebb.height);
-                }
-                else {
-                    tickedge = Plotly.Lib.constrain(tickedge,lbb.bottom,paperbb.bottom-titlebb.height);
-                }
-            }
-        });
-        if(xa.side=='top' ? tickedge<titlebb.top : tickedge>titlebb.top) {
-            el.attr('transform','translate(0,'+(tickedge-titlebb.top)+') '+el.attr('transform'));
-        }
-    }
-    else if(axletter=='y'){
-        tickedge=ya.side=='right' ? paperbb.left : paperbb.right;
-        gl._paper.selectAll('text.'+ya._id+'tick').each(function(){
-            lbb=this.getBoundingClientRect();
-            if(Plotly.Lib.bBoxIntersect(titlebb,lbb)) {
-                if(ya.side=='right') {
-                    tickedge = Plotly.Lib.constrain(tickedge,lbb.right+titlebb.width,paperbb.right);
-                }
-                else {
-                    tickedge=Plotly.Lib.constrain(tickedge,paperbb.left+titlebb.width,lbb.left);
-                }
-            }
-        });
-        if(ya.side=='right' ? tickedge>titlebb.right : tickedge<titlebb.right) {
-            el.attr('transform','translate('+(tickedge-titlebb.right)+') '+el.attr('transform'));
-        }
-    }
-=======
-//    if(title=='gtitle') { return; }
-//    var titlebb=el.node().getBoundingClientRect(),
-//        paperbb=gd.paperdiv.node().getBoundingClientRect(),
-//        lbb, tickedge;
-//    if(title=='xtitle'){
-//        tickedge=0;
-//        labels=gd.axislayer.selectAll('text.xtick').each(function(){
-//            lbb=this.getBoundingClientRect();
-//            if(Plotly.Lib.bBoxIntersect(titlebb,lbb)) {
-//                tickedge=Plotly.Lib.constrain(tickedge,lbb.bottom,paperbb.bottom-titlebb.height);
-//            }
-//        });
-//        if(tickedge>titlebb.top) {
-//            el.attr('transform','translate(0,'+(tickedge-titlebb.top)+') '+el.attr('transform'));
-//        }
-//    }
-//    else if(title=='ytitle'){
-//        tickedge=screen.width;
-//        gd.axislayer.selectAll('text.ytick').each(function(){
-//            lbb=this.getBoundingClientRect();
-//            if(Plotly.Lib.bBoxIntersect(titlebb,lbb)) {
-//                tickedge=Plotly.Lib.constrain(tickedge,paperbb.left+titlebb.width,lbb.left);
-//            }
-//        });
-//        if(tickedge<titlebb.right) {
-//            el.attr('transform','translate('+(tickedge-titlebb.right)+') '+el.attr('transform'));
-//        }
-//    }
->>>>>>> 33c429a8
+// <<<<<<< HEAD
+//     if(title=='gtitle') { return; }
+//     var titlebb=el.node().getBoundingClientRect(),
+//         paperbb=gl._paperdiv.node().getBoundingClientRect(),
+//         lbb, tickedge;
+//     if(axletter=='x'){
+//         tickedge=xa.side=='top' ? paperbb.bottom : paperbb.top;
+//         gl._paper.selectAll('text.'+xa._id+'tick').each(function(){
+//             lbb=this.getBoundingClientRect();
+//             if(Plotly.Lib.bBoxIntersect(titlebb,lbb)) {
+//                 if(xa.side=='top') {
+//                     tickedge = Plotly.Lib.constrain(tickedge,paperbb.top,lbb.top-titlebb.height);
+//                 }
+//                 else {
+//                     tickedge = Plotly.Lib.constrain(tickedge,lbb.bottom,paperbb.bottom-titlebb.height);
+//                 }
+//             }
+//         });
+//         if(xa.side=='top' ? tickedge<titlebb.top : tickedge>titlebb.top) {
+//             el.attr('transform','translate(0,'+(tickedge-titlebb.top)+') '+el.attr('transform'));
+//         }
+//     }
+//     else if(axletter=='y'){
+//         tickedge=ya.side=='right' ? paperbb.left : paperbb.right;
+//         gl._paper.selectAll('text.'+ya._id+'tick').each(function(){
+//             lbb=this.getBoundingClientRect();
+//             if(Plotly.Lib.bBoxIntersect(titlebb,lbb)) {
+//                 if(ya.side=='right') {
+//                     tickedge = Plotly.Lib.constrain(tickedge,lbb.right+titlebb.width,paperbb.right);
+//                 }
+//                 else {
+//                     tickedge=Plotly.Lib.constrain(tickedge,paperbb.left+titlebb.width,lbb.left);
+//                 }
+//             }
+//         });
+//         if(ya.side=='right' ? tickedge>titlebb.right : tickedge<titlebb.right) {
+//             el.attr('transform','translate('+(tickedge-titlebb.right)+') '+el.attr('transform'));
+//         }
+//     }
+// =======
+   // if(title=='gtitle') { return; }
+   // var titlebb=el.node().getBoundingClientRect(),
+   //     paperbb=gd.paperdiv.node().getBoundingClientRect(),
+   //     lbb, tickedge;
+   // if(title=='xtitle'){
+   //     tickedge=0;
+   //     labels=gd.axislayer.selectAll('text.xtick').each(function(){
+   //         lbb=this.getBoundingClientRect();
+   //         if(Plotly.Lib.bBoxIntersect(titlebb,lbb)) {
+   //             tickedge=Plotly.Lib.constrain(tickedge,lbb.bottom,paperbb.bottom-titlebb.height);
+   //         }
+   //     });
+   //     if(tickedge>titlebb.top) {
+   //         el.attr('transform','translate(0,'+(tickedge-titlebb.top)+') '+el.attr('transform'));
+   //     }
+   // }
+   // else if(title=='ytitle'){
+   //     tickedge=screen.width;
+   //     gd.axislayer.selectAll('text.ytick').each(function(){
+   //         lbb=this.getBoundingClientRect();
+   //         if(Plotly.Lib.bBoxIntersect(titlebb,lbb)) {
+   //             tickedge=Plotly.Lib.constrain(tickedge,paperbb.left+titlebb.width,lbb.left);
+   //         }
+   //     });
+   //     if(tickedge<titlebb.right) {
+   //         el.attr('transform','translate('+(tickedge-titlebb.right)+') '+el.attr('transform'));
+   //     }
+   // }
+// >>>>>>> master
 };
 
 // ----------------------------------------------------
