--- conflicted
+++ resolved
@@ -1245,13 +1245,8 @@
 function plotAutoSize(gd, aobj) {
     var newheight, newwidth;
     if(gd.mainsite) {
-<<<<<<< HEAD
         setFileAndCommentsHeight(gd);
         var gdBB = gd.graphContainer.node().getBoundingClientRect();
-=======
-        setGraphContainerHeight(gd);
-        var gdBB = gd.layout._container.node().getBoundingClientRect();
->>>>>>> 4272ab55
         newheight = Math.round(gdBB.height*0.9);
         newwidth = Math.round(gdBB.width*0.9);
     }
@@ -1319,44 +1314,8 @@
         $gd = $(gd),
         gd3 = d3.select(gd);
 
-<<<<<<< HEAD
-    // Test if this is on the main site or embedded
+    // test if this is on the main site or embedded
     gd.mainsite = $('#plotlyMainMarker').length > 0;
-
-    // Test if the graph container div exists
-    var hasGraphContainer = $gd.find('.plot-container').length > 0;
-
-    // If it's on the mainsite, append the plot-container to file-and-comments container.
-    // else, to gd.
-    var $fileAndComments = $gd.children('.file-and-comments');
-    if (gd.mainsite && $fileAndComments.length) {
-        if (!hasGraphContainer) {
-            $fileAndComments.prepend('<div class="plot-container"></div>');
-        }
-        $fileAndComments.children('.plot-container').addClass('is-mainsite');
-    }
-    else if (!hasGraphContainer) {
-        $gd.append('<div class="plot-container"></div>');
-    }
-
-    // Save the graph container as a property of gd
-    gd.graphContainer = gd3.select('.plot-container');
-
-    // Make the svg container if it needs to be made
-    var $svgContainer = $gd.find('.plot-container').children('.svg-container');
-
-    if ($svgContainer.length == 1) {
-        // Destroy any plot that already exists in this div
-        $svgContainer.children('svg').remove();
-    }
-    else {
-        // Make the svg container
-        gd.paperdiv = gd.graphContainer.append('div')
-            .classed('svg-container',true)
-            .style('position','relative');
-=======
-    // test if this is on the main site or embedded
-    gd.mainsite = Boolean($('#plotlyMainMarker').length);
 
     function addDefaultAxis(container, axname) {
         var axid = axname.replace('axis','');
@@ -1367,7 +1326,6 @@
                 anchor: {x:'y',y:'x'}[axname.charAt(0)]
             });
         }
->>>>>>> 4272ab55
     }
 
     // Get the layout info - take the default or any existing layout, then update with layout arg
@@ -1398,10 +1356,12 @@
 
     Plotly.Axes.setTypes(gd);
 
-    // graph container
-    gl._container = gd3.selectAll('.graph-container').data([0]);
+    gl._fileandcomments = gd3.selectAll('.file-and-comments').data([0]);
+
+    // Plot container
+    gl._container = gl._fileandcomments.selectAll('.plot-container').data([0]);
     gl._container.enter().append('div')
-        .classed('graph-container',true)
+        .classed('plot-container',true)
         .classed('is-mainsite', gd.mainsite);
 
     // Make the svg container
@@ -1410,7 +1370,7 @@
         .classed('svg-container',true)
         .style('position','relative');
 
-    // initial autosize
+    // Initial autosize
     if(gl.autosize=='initial') {
         setFileAndCommentsHeight(gd);
         plotAutoSize(gd,{});
