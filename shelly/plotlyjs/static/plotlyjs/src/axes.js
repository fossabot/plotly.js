--- conflicted
+++ resolved
@@ -7,9 +7,8 @@
     d3 = require('d3'),
     isNumeric = require('./isnumeric');
 
-<<<<<<< HEAD
 var axes = module.exports = {};
-=======
+
 Plotly.Plots.registerSubplot('cartesian', ['xaxis', 'yaxis'], ['x', 'y'], {
     xaxis: {
         valType: 'axisid',
@@ -36,7 +35,6 @@
         ].join(' ')
     }
 });
->>>>>>> 95cd7ac2
 
 var extendFlat = Plotly.Lib.extendFlat;
 
