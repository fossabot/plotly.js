'use strict';

var Plotly = require('./plotly'),
    objectAssign = require('object-assign');

var NESTED_MODULE_ID = '_nestedModules',
    COMPOSED_MODULE_ID = '_composedModules',
    IS_LINKED_TO_ARRAY = '_isLinkedToArray',
    IS_SUBPLOT_OBJ = '_isSubplotObj';

var plotSchema = {
    traces: {},
    layout: {},
    defs: {}
};

var PlotSchema = module.exports = {};

PlotSchema.get =  function() {
    Plotly.Plots.allTypes.forEach(getTraceAttributes);
    getLayoutAttributes();
    getDefs();
    return plotSchema;
};

PlotSchema.crawl = function(attrs, callback) {
    Object.keys(attrs).forEach(function(attrName) {
        var attr = attrs[attrName];

        callback(attr, attrName);

        if(PlotSchema.isValObject(attr)) return;
        if(Plotly.Lib.isPlainObject(attr)) PlotSchema.crawl(attr, callback);
    });
};

PlotSchema.isValObject = function(obj) {
    return obj && obj.valType !== undefined;
};

function getTraceAttributes(type) {
    var globalAttributes = Plotly.Plots.attributes,
        _module = getModule({type: type}),
        meta = Plotly.Plots.modules[type].meta || {},
        attributes = {},
        layoutAttributes = {};

    // make 'type' the first attribute in the object
    attributes.type = null;

    // module attributes (+ nested + composed)
    attributes = coupleAttrs(
        _module.attributes, attributes, 'attributes', type
    );

    // global attributes (same for all trace types)
    attributes = objectAssign(attributes, globalAttributes);

    // 'type' gets overwritten by globalAttributes; reset it here
    attributes.type = type;

    attributes = removeUnderscoreAttrs(attributes);

<<<<<<< HEAD
    plotSchema.traces[type] = objectAssign(
        meta,
        { attributes: attributes }
    );
=======
    mergeValTypeAndRole(attributes);
    plotSchema.traces[type] = { attributes: attributes };
>>>>>>> d6a47549

    // trace-specific layout attributes
    if(_module.layoutAttributes !== undefined) {
        layoutAttributes = coupleAttrs(
            _module.layoutAttributes, layoutAttributes, 'layoutAttributes', type
        );

        mergeValTypeAndRole(layoutAttributes);
        plotSchema.traces[type].layoutAttributes = layoutAttributes;
    }
}

function getLayoutAttributes() {
    var globalLayoutAttributes = Plotly.Plots.layoutAttributes,
        subplotsRegistry = Plotly.Plots.subplotsRegistry,
        layoutAttributes = {};

    // global attributes (same for all trace types)
    layoutAttributes = objectAssign(layoutAttributes, globalLayoutAttributes);

    // layout module attributes (+ nested + composed)
    layoutAttributes = coupleAttrs(
        globalLayoutAttributes, layoutAttributes, 'layoutAttributes', '*'
    );

    layoutAttributes = removeUnderscoreAttrs(layoutAttributes);

    // add IS_SUBPLOT_OBJ key
    Object.keys(layoutAttributes).forEach(function(k) {
        if(subplotsRegistry.gl3d.idRegex.test(k) ||
            subplotsRegistry.geo.idRegex.test(k) ||
            /^xaxis[0-9]*$/.test(k) ||
            /^yaxis[0-9]*$/.test(k)
          ) layoutAttributes[k][IS_SUBPLOT_OBJ] = true;
    });

    mergeValTypeAndRole(layoutAttributes);
    plotSchema.layout = { layoutAttributes: layoutAttributes };
}

function getDefs() {
    plotSchema.defs = { valObjects: Plotly.Lib.valObjects };
}

function coupleAttrs(attrsIn, attrsOut, whichAttrs, type) {
    var nestedModule, nestedAttrs, nestedReference,
        composedModule, composedAttrs;

    Object.keys(attrsIn).forEach(function(k) {

        if(k === NESTED_MODULE_ID) {
            Object.keys(attrsIn[k]).forEach(function(kk) {
                nestedModule = getModule({module: attrsIn[k][kk]});
                if(nestedModule === undefined) return;

                nestedAttrs = nestedModule[whichAttrs];
                nestedReference = coupleAttrs(
                    nestedAttrs, {}, whichAttrs, type
                );

                Plotly.Lib.nestedProperty(attrsOut, kk)
                    .set(nestedReference);
            });
            return;
        }

        if(k === COMPOSED_MODULE_ID) {
            Object.keys(attrsIn[k]).forEach(function(kk) {
                if(kk !== type) return;

                composedModule = getModule({module: attrsIn[k][kk]});
                if(composedModule === undefined) return;

                composedAttrs = composedModule[whichAttrs];
                composedAttrs = coupleAttrs(
                    composedAttrs, {}, whichAttrs, type
                );

                attrsOut = objectAssign(attrsOut, composedAttrs);
            });
            return;
        }

        attrsOut[k] = objectAssign({}, attrsIn[k]);
    });

    return attrsOut;
}

function mergeValTypeAndRole(attrs) {

    function callback(attr) {
        if(PlotSchema.isValObject(attr)) {
           if(attr.valType === 'data_array') attr.role = 'data';
        }
        else if(Plotly.Lib.isPlainObject(attr)) attr.role = 'object';
    }

    PlotSchema.crawl(attrs, callback);
}

// helper methods

function getModule(arg) {
    if('type' in arg) return Plotly.Plots.getModule({type: arg.type});
    else if('module' in arg) return Plotly[arg.module];
}

function removeUnderscoreAttrs(attributes) {
    Object.keys(attributes).forEach(function(k){
        if(k.charAt(0) === '_' && k !== IS_LINKED_TO_ARRAY) delete attributes[k];
    });
    return attributes;
}<|MERGE_RESOLUTION|>--- conflicted
+++ resolved
@@ -61,15 +61,11 @@
 
     attributes = removeUnderscoreAttrs(attributes);
 
-<<<<<<< HEAD
+    mergeValTypeAndRole(attributes);
     plotSchema.traces[type] = objectAssign(
         meta,
         { attributes: attributes }
     );
-=======
-    mergeValTypeAndRole(attributes);
-    plotSchema.traces[type] = { attributes: attributes };
->>>>>>> d6a47549
 
     // trace-specific layout attributes
     if(_module.layoutAttributes !== undefined) {
